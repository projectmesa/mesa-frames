from copy import copy, deepcopy

import polars as pl
import pytest
from numpy.random import Generator

from mesa_frames import AgentSetPolars, GridPolars, ModelDF


class ExampleAgentSetPolars(AgentSetPolars):
    def __init__(self, model: ModelDF):
        super().__init__(model)
        self.starting_wealth = pl.Series("wealth", [1, 2, 3, 4])

    def add_wealth(self, amount: int) -> None:
        self["wealth"] += amount

    def step(self) -> None:
        self.add_wealth(1)


class ExampleAgentSetPolarsNoWealth(AgentSetPolars):
    def __init__(self, model: ModelDF):
        super().__init__(model)
        self.starting_income = pl.Series("income", [1000, 2000, 3000, 4000])

    def add_income(self, amount: int) -> None:
        self["income"] += amount

    def step(self) -> None:
        self.add_income(100)


@pytest.fixture
def fix1_AgentSetPolars() -> ExampleAgentSetPolars:
    model = ModelDF()
    agents = ExampleAgentSetPolars(model)
    agents["wealth"] = agents.starting_wealth
    agents["age"] = [10, 20, 30, 40]
    model.agents.add(agents)
    return agents


@pytest.fixture
def fix2_AgentSetPolars() -> ExampleAgentSetPolars:
    model = ModelDF()
    agents = ExampleAgentSetPolars(model)
    agents["wealth"] = agents.starting_wealth + 10
    agents["age"] = [100, 200, 300, 400]

    model.agents.add(agents)
    space = GridPolars(model, dimensions=[3, 3], capacity=2)
    model.space = space
    space.place_agents(agents=agents["unique_id"][[0, 1]], pos=[[2, 1], [1, 2]])
    return agents


@pytest.fixture
def fix3_AgentSetPolars() -> ExampleAgentSetPolars:
    model = ModelDF()
    agents = ExampleAgentSetPolars(model)
    agents["wealth"] = agents.starting_wealth + 7
    agents["age"] = [12, 13, 14, 116]
    return agents


@pytest.fixture
def fix1_AgentSetPolars_with_pos(
    fix1_AgentSetPolars: ExampleAgentSetPolars,
) -> ExampleAgentSetPolars:
    space = GridPolars(fix1_AgentSetPolars.model, dimensions=[3, 3], capacity=2)
    fix1_AgentSetPolars.model.space = space
    space.place_agents(
        agents=fix1_AgentSetPolars["unique_id"][[0, 1]], pos=[[0, 0], [1, 1]]
    )
    return fix1_AgentSetPolars


@pytest.fixture
def fix1_AgentSetPolars_no_wealth() -> ExampleAgentSetPolarsNoWealth:
    model = ModelDF()
    agents = ExampleAgentSetPolarsNoWealth(model)
    agents["income"] = agents.starting_income
    agents["age"] = [1, 2, 3, 4]
    model.agents.add(agents)
    return agents


class Test_AgentSetPolars:
    def test__init__(self):
        model = ModelDF()
        agents = ExampleAgentSetPolars(model)
        agents.add({"age": [0, 1, 2, 3]})
        assert agents.model == model
<<<<<<< HEAD
        assert isinstance(agents.df, pl.DataFrame)
        assert agents.df["unique_id"].to_list() == [0, 1, 2, 3]
=======
        assert isinstance(agents.agents, pl.DataFrame)
        assert agents.agents["age"].to_list() == [0, 1, 2, 3]
>>>>>>> 470f8ae6
        assert isinstance(agents._mask, pl.Series)
        assert isinstance(agents.random, Generator)
        assert agents.starting_wealth.to_list() == [1, 2, 3, 4]

    def test_add(
        self,
        fix1_AgentSetPolars: ExampleAgentSetPolars,
    ):
        agents = fix1_AgentSetPolars

<<<<<<< HEAD
        # Test with a DataFrame
        result = agents.add(agents2.df, inplace=False)
        assert result.df["unique_id"].to_list() == [0, 1, 2, 3, 4, 5, 6, 7]

        # Test with a list (Sequence[Any])
        result = agents.add([10, 5, 10], inplace=False)
        assert result.df["unique_id"].to_list() == [0, 1, 2, 3, 10]
        assert result.df["wealth"].to_list() == [1, 2, 3, 4, 5]
        assert result.df["age"].to_list() == [10, 20, 30, 40, 10]

        # Test with a dict[str, Any]
        agents.add({"unique_id": [4, 5], "wealth": [5, 6], "age": [50, 60]})
        assert agents.df["wealth"].to_list() == [1, 2, 3, 4, 5, 6]
        assert agents.df["unique_id"].to_list() == [0, 1, 2, 3, 4, 5]
        assert agents.df["age"].to_list() == [10, 20, 30, 40, 50, 60]
=======
        # Test with a pl.Dataframe
        result = agents.add(
            pl.DataFrame({"wealth": [5, 6], "age": [50, 60]}), inplace=False
        )
        assert result.agents["wealth"].to_list() == [1, 2, 3, 4, 5, 6]
        assert result.agents["age"].to_list() == [10, 20, 30, 40, 50, 60]

        # Test with a list (Sequence[Any])
        result = agents.add([5, 10], inplace=False)
        assert result.agents["wealth"].to_list() == [1, 2, 3, 4, 5]
        assert result.agents["age"].to_list() == [10, 20, 30, 40, 10]

        # Test with a dict[str, Any]
        agents.add({"wealth": [5, 6], "age": [50, 60]})
        assert agents.agents["wealth"].to_list() == [1, 2, 3, 4, 5, 6]
        assert agents.agents["age"].to_list() == [10, 20, 30, 40, 50, 60]
>>>>>>> 470f8ae6

        # Test ValueError for dictionary with unique_id key (Line 131)
        with pytest.raises(
            ValueError, match="Dictionary should not have a unique_id key"
        ):
            agents.add({"wealth": [7], "age": [70], "unique_id": [999]})

        # Test ValueError for sequence length mismatch (Line 138)
        with pytest.raises(
            ValueError, match="Length of data .* must match the number of columns"
        ):
            agents.add([10])  # Only one value but agents has 2 columns (wealth, age)

        # Test with wrong sequence length
        with pytest.raises(
            ValueError, match="Length of data .* must match the number of columns"
        ):
            agents.add([10, 20, 30])  # Three values but agents has 2 columns

        # Test adding sequence to empty AgentSet - should raise ValueError
        empty_agents = ExampleAgentSetPolars(agents.model)
        with pytest.raises(
            ValueError, match="Cannot add a sequence to an empty AgentSet"
        ):
            empty_agents.add([1, 2])  # Should raise error for empty AgentSet

    def test_contains(self, fix1_AgentSetPolars: ExampleAgentSetPolars):
        agents = fix1_AgentSetPolars

        # Test with a single value
        assert agents.contains(agents["unique_id"][0])
        assert not agents.contains(0)

        # Test with a list
        assert all(agents.contains(agents["unique_id"][0, 1]) == [True, True])

        # Test with Collection (not string) - Line 177
        unique_ids = agents["unique_id"].to_list()
        result = agents.contains(unique_ids[:2])
        assert all(result == [True, True])

    def test_copy(self, fix1_AgentSetPolars: ExampleAgentSetPolars):
        agents = fix1_AgentSetPolars
        agents.test_list = [[1, 2, 3]]

        # Test with deep=False
        agents2 = agents.copy(deep=False)
        agents2.test_list[0].append(4)
        assert agents.test_list[0][-1] == agents2.test_list[0][-1]

        # Test with deep=True
        agents2 = fix1_AgentSetPolars.copy(deep=True)
        agents2.test_list[0].append(4)
        assert agents.test_list[-1] != agents2.test_list[-1]

    def test_discard(self, fix1_AgentSetPolars_with_pos: ExampleAgentSetPolars):
        agents = fix1_AgentSetPolars_with_pos

        # Test with a single value
<<<<<<< HEAD
        result = agents.discard(0, inplace=False)
        assert result.df["unique_id"].to_list() == [1, 2, 3]
        assert result.pos["unique_id"].to_list() == [1, 2, 3]
=======
        result = agents.discard(agents["unique_id"][0], inplace=False)
        assert all(result["unique_id"] == agents["unique_id"][1, 2, 3])
        assert all(result.pos["unique_id"] == agents["unique_id"][1, 2, 3])
>>>>>>> 470f8ae6
        assert result.pos["dim_0"].to_list() == [1, None, None]
        assert result.pos["dim_1"].to_list() == [1, None, None]
        result += pl.DataFrame({"wealth": 1, "age": 10})

        # Test with a list
<<<<<<< HEAD
        result = agents.discard([0, 1], inplace=False)
        assert result.df["unique_id"].to_list() == [2, 3]
        assert result.pos["unique_id"].to_list() == [2, 3]
=======
        result = agents.discard(agents["unique_id"][0, 1], inplace=False)
        assert all(result["unique_id"] == agents["unique_id"][2, 3])
        assert all(result.pos["unique_id"] == agents["unique_id"][2, 3])
>>>>>>> 470f8ae6
        assert result.pos["dim_0"].to_list() == [None, None]
        assert result.pos["dim_1"].to_list() == [None, None]

        # Test with a pl.DataFrame
<<<<<<< HEAD
        result = agents.discard(pl.DataFrame({"unique_id": [0, 1]}), inplace=False)
        assert result.df["unique_id"].to_list() == [2, 3]
        assert result.pos["unique_id"].to_list() == [2, 3]
=======
        result = agents.discard(
            pl.DataFrame({"unique_id": agents["unique_id"][0, 1]}), inplace=False
        )
        assert all(result["unique_id"] == agents["unique_id"][2, 3])
        assert all(result.pos["unique_id"] == agents["unique_id"][2, 3])
>>>>>>> 470f8ae6
        assert result.pos["dim_0"].to_list() == [None, None]
        assert result.pos["dim_1"].to_list() == [None, None]

        # Test with active_agents
        agents.active_agents = agents["unique_id"][0, 1]
        result = agents.discard("active", inplace=False)
<<<<<<< HEAD
        assert result.df["unique_id"].to_list() == [2, 3]
        assert result.pos["unique_id"].to_list() == [2, 3]
=======
        assert all(result["unique_id"] == agents["unique_id"][2, 3])
        assert all(result.pos["unique_id"] == agents["unique_id"][2, 3])
>>>>>>> 470f8ae6
        assert result.pos["dim_0"].to_list() == [None, None]
        assert result.pos["dim_1"].to_list() == [None, None]

        # Test with empty list
        result = agents.discard([], inplace=False)
<<<<<<< HEAD
        assert result.df["unique_id"].to_list() == [0, 1, 2, 3]
=======
        assert all(result.agents["unique_id"] == agents["unique_id"])
>>>>>>> 470f8ae6

    def test_do(self, fix1_AgentSetPolars: ExampleAgentSetPolars):
        agents = fix1_AgentSetPolars

        # Test with no return_results, no mask
        agents.do("add_wealth", 1)
        assert agents.df["wealth"].to_list() == [2, 3, 4, 5]

        # Test with return_results=True, no mask
        assert agents.do("add_wealth", 1, return_results=True) is None
        assert agents.df["wealth"].to_list() == [3, 4, 5, 6]

        # Test with a mask
        agents.do("add_wealth", 1, mask=agents["wealth"] > 3)
        assert agents.df["wealth"].to_list() == [3, 5, 6, 7]

    def test_get(self, fix1_AgentSetPolars: ExampleAgentSetPolars):
        agents = fix1_AgentSetPolars

        # Test with a single attribute
        assert agents.get("wealth").to_list() == [1, 2, 3, 4]

        # Test with a list of attributes
        result = agents.get(["wealth", "age"])
        assert isinstance(result, pl.DataFrame)
        assert result.columns == ["wealth", "age"]
        assert result["wealth"].to_list() == agents.df["wealth"].to_list()

        # Test with a single attribute and a mask
        selected = agents.select(agents.df["wealth"] > 1, inplace=False)
        assert selected.get("wealth", mask="active").to_list() == [2, 3, 4]

    def test_remove(self, fix1_AgentSetPolars: ExampleAgentSetPolars):
        agents = fix1_AgentSetPolars
<<<<<<< HEAD
        agents.remove([0, 1])
        assert agents.df["unique_id"].to_list() == [2, 3]
=======
        remaining_agents_id = agents["unique_id"][2, 3]
        agents.remove(agents["unique_id"][0, 1])
        assert all(agents.agents["unique_id"] == remaining_agents_id)
>>>>>>> 470f8ae6
        with pytest.raises(KeyError):
            agents.remove([0])

    def test_select(self, fix1_AgentSetPolars: ExampleAgentSetPolars):
        agents = fix1_AgentSetPolars

        # Test with default arguments. Should select all agents
        selected = agents.select(inplace=False)
        assert (
            selected.active_agents["wealth"].to_list() == agents.df["wealth"].to_list()
        )

        # Test with a pl.Series[bool]
        mask = pl.Series("mask", [True, False, True, True], dtype=pl.Boolean)
        selected = agents.select(mask, inplace=False)
        assert all(selected.active_agents["unique_id"] == agents["unique_id"][0, 2, 3])

        # Test with a ListLike
        mask = agents["unique_id"][0, 2]
        selected = agents.select(mask, inplace=False)
        assert all(selected.active_agents["unique_id"] == agents["unique_id"][0, 2])

        # Test with a pl.DataFrame
        mask = pl.DataFrame({"unique_id": agents["unique_id"][0, 1]})
        selected = agents.select(mask, inplace=False)
        assert all(selected.active_agents["unique_id"] == agents["unique_id"][0, 1])

        # Test with filter_func
        def filter_func(agentset: AgentSetPolars) -> pl.Series:
            return agentset.df["wealth"] > 1

        selected = agents.select(filter_func=filter_func, inplace=False)
        assert all(selected.active_agents["unique_id"] == agents["unique_id"][1, 2, 3])

        # Test with n
        selected = agents.select(n=3, inplace=False)
        assert len(selected.active_agents) == 3

        # Test with n, filter_func and mask
        mask = pl.Series("mask", [True, False, True, True], dtype=pl.Boolean)
        selected = agents.select(mask, filter_func=filter_func, n=1, inplace=False)
        assert any(
            id in selected.active_agents["unique_id"].to_list()
            for id in agents["unique_id"][2, 3]
        )

    def test_set(self, fix1_AgentSetPolars: ExampleAgentSetPolars):
        agents = fix1_AgentSetPolars

        # Test with a single attribute
        result = agents.set("wealth", 0, inplace=False)
        assert result.df["wealth"].to_list() == [0, 0, 0, 0]

        # Test with a list of attributes
        result = agents.set(["wealth", "age"], 1, inplace=False)
        assert result.df["wealth"].to_list() == [1, 1, 1, 1]
        assert result.df["age"].to_list() == [1, 1, 1, 1]

        # Test with a single attribute and a mask
        selected = agents.select(agents.df["wealth"] > 1, inplace=False)
        selected.set("wealth", 0, mask="active")
        assert selected.df["wealth"].to_list() == [1, 0, 0, 0]

        # Test with a dictionary
        agents.set({"wealth": 10, "age": 20})
        assert agents.df["wealth"].to_list() == [10, 10, 10, 10]
        assert agents.df["age"].to_list() == [20, 20, 20, 20]

        # Test with Collection values (Line 213) - using list as Collection
        result = agents.set("wealth", [100, 200, 300, 400], inplace=False)
        assert result.agents["wealth"].to_list() == [100, 200, 300, 400]

    def test_shuffle(self, fix1_AgentSetPolars: ExampleAgentSetPolars):
        agents = fix1_AgentSetPolars
        for _ in range(10):
            original_order = agents.df["unique_id"].to_list()
            agents.shuffle()
            if original_order != agents.df["unique_id"].to_list():
                return
        assert False

    def test_sort(self, fix1_AgentSetPolars: ExampleAgentSetPolars):
        agents = fix1_AgentSetPolars
        agents.sort("wealth", ascending=False)
        assert agents.df["wealth"].to_list() == [4, 3, 2, 1]

    def test__add__(
        self,
        fix1_AgentSetPolars: ExampleAgentSetPolars,
    ):
        agents = fix1_AgentSetPolars

        # Test with an AgentSetPolars and a DataFrame
<<<<<<< HEAD
        agents3 = agents + agents2.df
        assert agents3.df["unique_id"].to_list() == [0, 1, 2, 3, 4, 5, 6, 7]

        # Test with an AgentSetPolars and a list (Sequence[Any])
        agents3 = agents + [10, 5, 5]  # unique_id, wealth, age
        assert agents3.df["unique_id"].to_list()[:-1] == [0, 1, 2, 3]
        assert len(agents3.df) == 5
        assert agents3.df["wealth"].to_list() == [1, 2, 3, 4, 5]
        assert agents3.df["age"].to_list() == [10, 20, 30, 40, 5]

        # Test with an AgentSetPolars and a dict
        agents3 = agents + {"unique_id": 10, "wealth": 5}
        assert agents3.df["unique_id"].to_list() == [0, 1, 2, 3, 10]
        assert agents3.df["wealth"].to_list() == [1, 2, 3, 4, 5]
=======
        agents3 = agents + pl.DataFrame({"wealth": [5, 6], "age": [50, 60]})
        assert agents3.agents["wealth"].to_list() == [1, 2, 3, 4, 5, 6]
        assert agents3.agents["age"].to_list() == [10, 20, 30, 40, 50, 60]

        # Test with an AgentSetPolars and a list (Sequence[Any])
        agents3 = agents + [5, 5]  # unique_id, wealth, age
        assert all(agents3.agents["unique_id"].to_list()[:-1] == agents["unique_id"])
        assert len(agents3.agents) == 5
        assert agents3.agents["wealth"].to_list() == [1, 2, 3, 4, 5]
        assert agents3.agents["age"].to_list() == [10, 20, 30, 40, 5]

        # Test with an AgentSetPolars and a dict
        agents3 = agents + {"age": 10, "wealth": 5}
        assert agents3.agents["wealth"].to_list() == [1, 2, 3, 4, 5]
>>>>>>> 470f8ae6

    def test__contains__(self, fix1_AgentSetPolars: ExampleAgentSetPolars):
        # Test with a single value
        agents = fix1_AgentSetPolars
        assert agents["unique_id"][0] in agents
        assert 0 not in agents

    def test__copy__(self, fix1_AgentSetPolars: ExampleAgentSetPolars):
        agents = fix1_AgentSetPolars
        agents.test_list = [[1, 2, 3]]

        # Test with deep=False
        agents2 = copy(agents)
        agents2.test_list[0].append(4)
        assert agents.test_list[0][-1] == agents2.test_list[0][-1]

    def test__deepcopy__(self, fix1_AgentSetPolars: ExampleAgentSetPolars):
        agents = fix1_AgentSetPolars
        agents.test_list = [[1, 2, 3]]

        agents2 = deepcopy(agents)
        agents2.test_list[0].append(4)
        assert agents.test_list[-1] != agents2.test_list[-1]

    def test__getattr__(self, fix1_AgentSetPolars: ExampleAgentSetPolars):
        agents = fix1_AgentSetPolars
        assert isinstance(agents.model, ModelDF)
        assert agents.wealth.to_list() == [1, 2, 3, 4]

    def test__getitem__(self, fix1_AgentSetPolars: ExampleAgentSetPolars):
        agents = fix1_AgentSetPolars

        # Testing with a string
        assert agents["wealth"].to_list() == [1, 2, 3, 4]

        # Test with a tuple[AgentMask, str]
        assert agents[agents["unique_id"][0], "wealth"].item() == 1

        # Test with a list[str]
        assert agents[["wealth", "age"]].columns == ["wealth", "age"]

        # Testing with a tuple[AgentMask, list[str]]
        result = agents[agents["unique_id"][0], ["wealth", "age"]]
        assert result["wealth"].to_list() == [1]
        assert result["age"].to_list() == [10]

    def test__iadd__(
        self,
        fix1_AgentSetPolars: ExampleAgentSetPolars,
    ):
        # Test with an AgentSetPolars and a DataFrame
        agents = deepcopy(fix1_AgentSetPolars)
<<<<<<< HEAD
        agents += agents2.df
        assert agents.df["unique_id"].to_list() == [0, 1, 2, 3, 4, 5, 6, 7]

        # Test with an AgentSetPolars and a list
        agents = deepcopy(fix1_AgentSetPolars)
        agents += [10, 5, 5]  # unique_id, wealth, age
        assert agents.df["unique_id"].to_list()[:-1] == [0, 1, 2, 3]
        assert len(agents.df) == 5
        assert agents.df["wealth"].to_list() == [1, 2, 3, 4, 5]
        assert agents.df["age"].to_list() == [10, 20, 30, 40, 5]

        # Test with an AgentSetPolars and a dict
        agents = deepcopy(fix1_AgentSetPolars)
        agents += {"unique_id": 10, "wealth": 5}
        assert agents.df["unique_id"].to_list() == [0, 1, 2, 3, 10]
        assert agents.df["wealth"].to_list() == [1, 2, 3, 4, 5]
=======
        agents += pl.DataFrame({"wealth": [5, 6], "age": [50, 60]})
        assert agents.agents["wealth"].to_list() == [1, 2, 3, 4, 5, 6]
        assert agents.agents["age"].to_list() == [10, 20, 30, 40, 50, 60]

        # Test with an AgentSetPolars and a list
        agents = deepcopy(fix1_AgentSetPolars)
        agents += [5, 5]  # unique_id, wealth, age
        assert all(
            agents["unique_id"].to_list()[:-1]
            == fix1_AgentSetPolars["unique_id"][0, 1, 2, 3]
        )
        assert len(agents.agents) == 5
        assert agents.agents["wealth"].to_list() == [1, 2, 3, 4, 5]
        assert agents.agents["age"].to_list() == [10, 20, 30, 40, 5]

        # Test with an AgentSetPolars and a dict
        agents = deepcopy(fix1_AgentSetPolars)
        agents += {"age": 10, "wealth": 5}
        assert agents.agents["wealth"].to_list() == [1, 2, 3, 4, 5]
>>>>>>> 470f8ae6

    def test__iter__(self, fix1_AgentSetPolars: ExampleAgentSetPolars):
        agents = fix1_AgentSetPolars
        for i, agent in enumerate(agents):
            assert isinstance(agent, dict)
            assert agent["wealth"] == i + 1

    def test__isub__(self, fix1_AgentSetPolars: ExampleAgentSetPolars):
        # Test with an AgentSetPolars and a DataFrame
        agents = deepcopy(fix1_AgentSetPolars)
        agents -= agents.df
        assert agents.df.is_empty()

    def test__len__(self, fix1_AgentSetPolars: ExampleAgentSetPolars):
        agents = fix1_AgentSetPolars
        assert len(agents) == 4

    def test__repr__(self, fix1_AgentSetPolars):
        agents: ExampleAgentSetPolars = fix1_AgentSetPolars
        repr(agents)

    def test__reversed__(self, fix1_AgentSetPolars: ExampleAgentSetPolars):
        agents = fix1_AgentSetPolars
        reversed_wealth = []
        for i, agent in reversed(list(enumerate(agents))):
            reversed_wealth.append(agent["wealth"])
        assert reversed_wealth == [4, 3, 2, 1]

    def test__setitem__(self, fix1_AgentSetPolars: ExampleAgentSetPolars):
        agents = fix1_AgentSetPolars

        agents = deepcopy(agents)  # To test passing through a df later

        # Test with key=str, value=Anyagents
        agents["wealth"] = 0
        assert agents.df["wealth"].to_list() == [0, 0, 0, 0]

        # Test with key=list[str], value=Any
        agents[["wealth", "age"]] = 1
        assert agents.df["wealth"].to_list() == [1, 1, 1, 1]
        assert agents.df["age"].to_list() == [1, 1, 1, 1]

        # Test with key=tuple, value=Any
<<<<<<< HEAD
        agents[0, "wealth"] = 5
        assert agents.df["wealth"].to_list() == [5, 1, 1, 1]

        # Test with key=AgentMask, value=Any
        agents[0] = [9, 99]
        assert agents.df.item(0, "wealth") == 9
        assert agents.df.item(0, "age") == 99
=======
        agents[agents["unique_id"][0], "wealth"] = 5
        assert agents.agents["wealth"].to_list() == [5, 1, 1, 1]

        # Test with key=AgentMask, value=Any
        agents[agents["unique_id"][0]] = [9, 99]
        assert agents.agents.item(0, "wealth") == 9
        assert agents.agents.item(0, "age") == 99
>>>>>>> 470f8ae6

    def test__str__(self, fix1_AgentSetPolars: ExampleAgentSetPolars):
        agents: ExampleAgentSetPolars = fix1_AgentSetPolars
        str(agents)

    def test__sub__(self, fix1_AgentSetPolars: ExampleAgentSetPolars):
        agents: ExampleAgentSetPolars = fix1_AgentSetPolars
        agents2: ExampleAgentSetPolars = agents - agents.df
        assert agents2.df.is_empty()
        assert agents.df["wealth"].to_list() == [1, 2, 3, 4]

    def test_get_obj(self, fix1_AgentSetPolars: ExampleAgentSetPolars):
        agents = fix1_AgentSetPolars
        assert agents._get_obj(inplace=True) is agents
        assert agents._get_obj(inplace=False) is not agents

    def test_agents(
        self,
        fix1_AgentSetPolars: ExampleAgentSetPolars,
        fix2_AgentSetPolars: ExampleAgentSetPolars,
    ):
        agents = fix1_AgentSetPolars
        agents2 = fix2_AgentSetPolars
        assert isinstance(agents.df, pl.DataFrame)

        # Test agents.setter
<<<<<<< HEAD
        agents.df = agents2.df
        assert agents.df["unique_id"].to_list() == [4, 5, 6, 7]
=======
        agents.agents = agents2.agents
        assert all(agents["unique_id"] == agents2["unique_id"][0, 1, 2, 3])
>>>>>>> 470f8ae6

    def test_active_agents(self, fix1_AgentSetPolars: ExampleAgentSetPolars):
        agents = fix1_AgentSetPolars

        # Test with select
<<<<<<< HEAD
        agents.select(agents.df["wealth"] > 2, inplace=True)
        assert agents.active_agents["unique_id"].to_list() == [2, 3]

        # Test with active_agents.setter
        agents.active_agents = agents.df["wealth"] > 2
        assert agents.active_agents["unique_id"].to_list() == [2, 3]
=======
        agents.select(agents.agents["wealth"] > 2, inplace=True)
        assert all(agents.active_agents["unique_id"] == agents["unique_id"][2, 3])

        # Test with active_agents.setter
        agents.active_agents = agents.agents["wealth"] > 2
        assert all(agents.active_agents["unique_id"] == agents["unique_id"][2, 3])
>>>>>>> 470f8ae6

    def test_inactive_agents(self, fix1_AgentSetPolars: ExampleAgentSetPolars):
        agents = fix1_AgentSetPolars

<<<<<<< HEAD
        agents.select(agents.df["wealth"] > 2, inplace=True)
        assert agents.inactive_agents["unique_id"].to_list() == [0, 1]
=======
        agents.select(agents.agents["wealth"] > 2, inplace=True)
        assert all(agents.inactive_agents["unique_id"] == agents["unique_id"][0, 1])
>>>>>>> 470f8ae6

    def test_pos(self, fix1_AgentSetPolars_with_pos: ExampleAgentSetPolars):
        pos = fix1_AgentSetPolars_with_pos.pos
        assert isinstance(pos, pl.DataFrame)
        assert all(
            pos["unique_id"] == fix1_AgentSetPolars_with_pos["unique_id"][0, 1, 2, 3]
        )
        assert pos.columns == ["unique_id", "dim_0", "dim_1"]
        assert pos["dim_0"].to_list() == [0, 1, None, None]
        assert pos["dim_1"].to_list() == [0, 1, None, None]<|MERGE_RESOLUTION|>--- conflicted
+++ resolved
@@ -37,7 +37,7 @@
     agents = ExampleAgentSetPolars(model)
     agents["wealth"] = agents.starting_wealth
     agents["age"] = [10, 20, 30, 40]
-    model.agents.add(agents)
+    model.df.add(agents)
     return agents
 
 
@@ -48,7 +48,7 @@
     agents["wealth"] = agents.starting_wealth + 10
     agents["age"] = [100, 200, 300, 400]
 
-    model.agents.add(agents)
+    model.df.add(agents)
     space = GridPolars(model, dimensions=[3, 3], capacity=2)
     model.space = space
     space.place_agents(agents=agents["unique_id"][[0, 1]], pos=[[2, 1], [1, 2]])
@@ -82,7 +82,7 @@
     agents = ExampleAgentSetPolarsNoWealth(model)
     agents["income"] = agents.starting_income
     agents["age"] = [1, 2, 3, 4]
-    model.agents.add(agents)
+    model.df.add(agents)
     return agents
 
 
@@ -92,13 +92,8 @@
         agents = ExampleAgentSetPolars(model)
         agents.add({"age": [0, 1, 2, 3]})
         assert agents.model == model
-<<<<<<< HEAD
         assert isinstance(agents.df, pl.DataFrame)
-        assert agents.df["unique_id"].to_list() == [0, 1, 2, 3]
-=======
-        assert isinstance(agents.agents, pl.DataFrame)
-        assert agents.agents["age"].to_list() == [0, 1, 2, 3]
->>>>>>> 470f8ae6
+        assert agents.df["age"].to_list() == [0, 1, 2, 3]
         assert isinstance(agents._mask, pl.Series)
         assert isinstance(agents.random, Generator)
         assert agents.starting_wealth.to_list() == [1, 2, 3, 4]
@@ -109,40 +104,22 @@
     ):
         agents = fix1_AgentSetPolars
 
-<<<<<<< HEAD
-        # Test with a DataFrame
-        result = agents.add(agents2.df, inplace=False)
-        assert result.df["unique_id"].to_list() == [0, 1, 2, 3, 4, 5, 6, 7]
-
-        # Test with a list (Sequence[Any])
-        result = agents.add([10, 5, 10], inplace=False)
-        assert result.df["unique_id"].to_list() == [0, 1, 2, 3, 10]
-        assert result.df["wealth"].to_list() == [1, 2, 3, 4, 5]
-        assert result.df["age"].to_list() == [10, 20, 30, 40, 10]
-
-        # Test with a dict[str, Any]
-        agents.add({"unique_id": [4, 5], "wealth": [5, 6], "age": [50, 60]})
-        assert agents.df["wealth"].to_list() == [1, 2, 3, 4, 5, 6]
-        assert agents.df["unique_id"].to_list() == [0, 1, 2, 3, 4, 5]
-        assert agents.df["age"].to_list() == [10, 20, 30, 40, 50, 60]
-=======
         # Test with a pl.Dataframe
         result = agents.add(
             pl.DataFrame({"wealth": [5, 6], "age": [50, 60]}), inplace=False
         )
-        assert result.agents["wealth"].to_list() == [1, 2, 3, 4, 5, 6]
-        assert result.agents["age"].to_list() == [10, 20, 30, 40, 50, 60]
+        assert result.df["wealth"].to_list() == [1, 2, 3, 4, 5, 6]
+        assert result.df["age"].to_list() == [10, 20, 30, 40, 50, 60]
 
         # Test with a list (Sequence[Any])
         result = agents.add([5, 10], inplace=False)
-        assert result.agents["wealth"].to_list() == [1, 2, 3, 4, 5]
-        assert result.agents["age"].to_list() == [10, 20, 30, 40, 10]
+        assert result.df["wealth"].to_list() == [1, 2, 3, 4, 5]
+        assert result.df["age"].to_list() == [10, 20, 30, 40, 10]
 
         # Test with a dict[str, Any]
         agents.add({"wealth": [5, 6], "age": [50, 60]})
-        assert agents.agents["wealth"].to_list() == [1, 2, 3, 4, 5, 6]
-        assert agents.agents["age"].to_list() == [10, 20, 30, 40, 50, 60]
->>>>>>> 470f8ae6
+        assert agents.df["wealth"].to_list() == [1, 2, 3, 4, 5, 6]
+        assert agents.df["age"].to_list() == [10, 20, 30, 40, 50, 60]
 
         # Test ValueError for dictionary with unique_id key (Line 131)
         with pytest.raises(
@@ -202,67 +179,40 @@
         agents = fix1_AgentSetPolars_with_pos
 
         # Test with a single value
-<<<<<<< HEAD
-        result = agents.discard(0, inplace=False)
-        assert result.df["unique_id"].to_list() == [1, 2, 3]
-        assert result.pos["unique_id"].to_list() == [1, 2, 3]
-=======
         result = agents.discard(agents["unique_id"][0], inplace=False)
         assert all(result["unique_id"] == agents["unique_id"][1, 2, 3])
         assert all(result.pos["unique_id"] == agents["unique_id"][1, 2, 3])
->>>>>>> 470f8ae6
         assert result.pos["dim_0"].to_list() == [1, None, None]
         assert result.pos["dim_1"].to_list() == [1, None, None]
         result += pl.DataFrame({"wealth": 1, "age": 10})
 
         # Test with a list
-<<<<<<< HEAD
-        result = agents.discard([0, 1], inplace=False)
-        assert result.df["unique_id"].to_list() == [2, 3]
-        assert result.pos["unique_id"].to_list() == [2, 3]
-=======
         result = agents.discard(agents["unique_id"][0, 1], inplace=False)
         assert all(result["unique_id"] == agents["unique_id"][2, 3])
         assert all(result.pos["unique_id"] == agents["unique_id"][2, 3])
->>>>>>> 470f8ae6
         assert result.pos["dim_0"].to_list() == [None, None]
         assert result.pos["dim_1"].to_list() == [None, None]
 
         # Test with a pl.DataFrame
-<<<<<<< HEAD
-        result = agents.discard(pl.DataFrame({"unique_id": [0, 1]}), inplace=False)
-        assert result.df["unique_id"].to_list() == [2, 3]
-        assert result.pos["unique_id"].to_list() == [2, 3]
-=======
         result = agents.discard(
             pl.DataFrame({"unique_id": agents["unique_id"][0, 1]}), inplace=False
         )
         assert all(result["unique_id"] == agents["unique_id"][2, 3])
         assert all(result.pos["unique_id"] == agents["unique_id"][2, 3])
->>>>>>> 470f8ae6
         assert result.pos["dim_0"].to_list() == [None, None]
         assert result.pos["dim_1"].to_list() == [None, None]
 
         # Test with active_agents
         agents.active_agents = agents["unique_id"][0, 1]
         result = agents.discard("active", inplace=False)
-<<<<<<< HEAD
-        assert result.df["unique_id"].to_list() == [2, 3]
-        assert result.pos["unique_id"].to_list() == [2, 3]
-=======
         assert all(result["unique_id"] == agents["unique_id"][2, 3])
         assert all(result.pos["unique_id"] == agents["unique_id"][2, 3])
->>>>>>> 470f8ae6
         assert result.pos["dim_0"].to_list() == [None, None]
         assert result.pos["dim_1"].to_list() == [None, None]
 
         # Test with empty list
         result = agents.discard([], inplace=False)
-<<<<<<< HEAD
-        assert result.df["unique_id"].to_list() == [0, 1, 2, 3]
-=======
-        assert all(result.agents["unique_id"] == agents["unique_id"])
->>>>>>> 470f8ae6
+        assert all(result.df["unique_id"] == agents["unique_id"])
 
     def test_do(self, fix1_AgentSetPolars: ExampleAgentSetPolars):
         agents = fix1_AgentSetPolars
@@ -297,14 +247,9 @@
 
     def test_remove(self, fix1_AgentSetPolars: ExampleAgentSetPolars):
         agents = fix1_AgentSetPolars
-<<<<<<< HEAD
-        agents.remove([0, 1])
-        assert agents.df["unique_id"].to_list() == [2, 3]
-=======
         remaining_agents_id = agents["unique_id"][2, 3]
         agents.remove(agents["unique_id"][0, 1])
-        assert all(agents.agents["unique_id"] == remaining_agents_id)
->>>>>>> 470f8ae6
+        assert all(agents.df["unique_id"] == remaining_agents_id)
         with pytest.raises(KeyError):
             agents.remove([0])
 
@@ -375,7 +320,7 @@
 
         # Test with Collection values (Line 213) - using list as Collection
         result = agents.set("wealth", [100, 200, 300, 400], inplace=False)
-        assert result.agents["wealth"].to_list() == [100, 200, 300, 400]
+        assert result.df["wealth"].to_list() == [100, 200, 300, 400]
 
     def test_shuffle(self, fix1_AgentSetPolars: ExampleAgentSetPolars):
         agents = fix1_AgentSetPolars
@@ -398,37 +343,20 @@
         agents = fix1_AgentSetPolars
 
         # Test with an AgentSetPolars and a DataFrame
-<<<<<<< HEAD
-        agents3 = agents + agents2.df
-        assert agents3.df["unique_id"].to_list() == [0, 1, 2, 3, 4, 5, 6, 7]
+        agents3 = agents + pl.DataFrame({"wealth": [5, 6], "age": [50, 60]})
+        assert agents3.df["wealth"].to_list() == [1, 2, 3, 4, 5, 6]
+        assert agents3.df["age"].to_list() == [10, 20, 30, 40, 50, 60]
 
         # Test with an AgentSetPolars and a list (Sequence[Any])
-        agents3 = agents + [10, 5, 5]  # unique_id, wealth, age
-        assert agents3.df["unique_id"].to_list()[:-1] == [0, 1, 2, 3]
+        agents3 = agents + [5, 5]  # unique_id, wealth, age
+        assert all(agents3.df["unique_id"].to_list()[:-1] == agents["unique_id"])
         assert len(agents3.df) == 5
         assert agents3.df["wealth"].to_list() == [1, 2, 3, 4, 5]
         assert agents3.df["age"].to_list() == [10, 20, 30, 40, 5]
 
         # Test with an AgentSetPolars and a dict
-        agents3 = agents + {"unique_id": 10, "wealth": 5}
-        assert agents3.df["unique_id"].to_list() == [0, 1, 2, 3, 10]
+        agents3 = agents + {"age": 10, "wealth": 5}
         assert agents3.df["wealth"].to_list() == [1, 2, 3, 4, 5]
-=======
-        agents3 = agents + pl.DataFrame({"wealth": [5, 6], "age": [50, 60]})
-        assert agents3.agents["wealth"].to_list() == [1, 2, 3, 4, 5, 6]
-        assert agents3.agents["age"].to_list() == [10, 20, 30, 40, 50, 60]
-
-        # Test with an AgentSetPolars and a list (Sequence[Any])
-        agents3 = agents + [5, 5]  # unique_id, wealth, age
-        assert all(agents3.agents["unique_id"].to_list()[:-1] == agents["unique_id"])
-        assert len(agents3.agents) == 5
-        assert agents3.agents["wealth"].to_list() == [1, 2, 3, 4, 5]
-        assert agents3.agents["age"].to_list() == [10, 20, 30, 40, 5]
-
-        # Test with an AgentSetPolars and a dict
-        agents3 = agents + {"age": 10, "wealth": 5}
-        assert agents3.agents["wealth"].to_list() == [1, 2, 3, 4, 5]
->>>>>>> 470f8ae6
 
     def test__contains__(self, fix1_AgentSetPolars: ExampleAgentSetPolars):
         # Test with a single value
@@ -481,27 +409,9 @@
     ):
         # Test with an AgentSetPolars and a DataFrame
         agents = deepcopy(fix1_AgentSetPolars)
-<<<<<<< HEAD
-        agents += agents2.df
-        assert agents.df["unique_id"].to_list() == [0, 1, 2, 3, 4, 5, 6, 7]
-
-        # Test with an AgentSetPolars and a list
-        agents = deepcopy(fix1_AgentSetPolars)
-        agents += [10, 5, 5]  # unique_id, wealth, age
-        assert agents.df["unique_id"].to_list()[:-1] == [0, 1, 2, 3]
-        assert len(agents.df) == 5
-        assert agents.df["wealth"].to_list() == [1, 2, 3, 4, 5]
-        assert agents.df["age"].to_list() == [10, 20, 30, 40, 5]
-
-        # Test with an AgentSetPolars and a dict
-        agents = deepcopy(fix1_AgentSetPolars)
-        agents += {"unique_id": 10, "wealth": 5}
-        assert agents.df["unique_id"].to_list() == [0, 1, 2, 3, 10]
-        assert agents.df["wealth"].to_list() == [1, 2, 3, 4, 5]
-=======
         agents += pl.DataFrame({"wealth": [5, 6], "age": [50, 60]})
-        assert agents.agents["wealth"].to_list() == [1, 2, 3, 4, 5, 6]
-        assert agents.agents["age"].to_list() == [10, 20, 30, 40, 50, 60]
+        assert agents.df["wealth"].to_list() == [1, 2, 3, 4, 5, 6]
+        assert agents.df["age"].to_list() == [10, 20, 30, 40, 50, 60]
 
         # Test with an AgentSetPolars and a list
         agents = deepcopy(fix1_AgentSetPolars)
@@ -510,15 +420,14 @@
             agents["unique_id"].to_list()[:-1]
             == fix1_AgentSetPolars["unique_id"][0, 1, 2, 3]
         )
-        assert len(agents.agents) == 5
-        assert agents.agents["wealth"].to_list() == [1, 2, 3, 4, 5]
-        assert agents.agents["age"].to_list() == [10, 20, 30, 40, 5]
+        assert len(agents.df) == 5
+        assert agents.df["wealth"].to_list() == [1, 2, 3, 4, 5]
+        assert agents.df["age"].to_list() == [10, 20, 30, 40, 5]
 
         # Test with an AgentSetPolars and a dict
         agents = deepcopy(fix1_AgentSetPolars)
         agents += {"age": 10, "wealth": 5}
-        assert agents.agents["wealth"].to_list() == [1, 2, 3, 4, 5]
->>>>>>> 470f8ae6
+        assert agents.df["wealth"].to_list() == [1, 2, 3, 4, 5]
 
     def test__iter__(self, fix1_AgentSetPolars: ExampleAgentSetPolars):
         agents = fix1_AgentSetPolars
@@ -562,23 +471,13 @@
         assert agents.df["age"].to_list() == [1, 1, 1, 1]
 
         # Test with key=tuple, value=Any
-<<<<<<< HEAD
-        agents[0, "wealth"] = 5
+        agents[agents["unique_id"][0], "wealth"] = 5
         assert agents.df["wealth"].to_list() == [5, 1, 1, 1]
 
         # Test with key=AgentMask, value=Any
-        agents[0] = [9, 99]
+        agents[agents["unique_id"][0]] = [9, 99]
         assert agents.df.item(0, "wealth") == 9
         assert agents.df.item(0, "age") == 99
-=======
-        agents[agents["unique_id"][0], "wealth"] = 5
-        assert agents.agents["wealth"].to_list() == [5, 1, 1, 1]
-
-        # Test with key=AgentMask, value=Any
-        agents[agents["unique_id"][0]] = [9, 99]
-        assert agents.agents.item(0, "wealth") == 9
-        assert agents.agents.item(0, "age") == 99
->>>>>>> 470f8ae6
 
     def test__str__(self, fix1_AgentSetPolars: ExampleAgentSetPolars):
         agents: ExampleAgentSetPolars = fix1_AgentSetPolars
@@ -605,44 +504,25 @@
         assert isinstance(agents.df, pl.DataFrame)
 
         # Test agents.setter
-<<<<<<< HEAD
         agents.df = agents2.df
-        assert agents.df["unique_id"].to_list() == [4, 5, 6, 7]
-=======
-        agents.agents = agents2.agents
         assert all(agents["unique_id"] == agents2["unique_id"][0, 1, 2, 3])
->>>>>>> 470f8ae6
 
     def test_active_agents(self, fix1_AgentSetPolars: ExampleAgentSetPolars):
         agents = fix1_AgentSetPolars
 
         # Test with select
-<<<<<<< HEAD
         agents.select(agents.df["wealth"] > 2, inplace=True)
-        assert agents.active_agents["unique_id"].to_list() == [2, 3]
+        assert all(agents.active_agents["unique_id"] == agents["unique_id"][2, 3])
 
         # Test with active_agents.setter
         agents.active_agents = agents.df["wealth"] > 2
-        assert agents.active_agents["unique_id"].to_list() == [2, 3]
-=======
-        agents.select(agents.agents["wealth"] > 2, inplace=True)
         assert all(agents.active_agents["unique_id"] == agents["unique_id"][2, 3])
 
-        # Test with active_agents.setter
-        agents.active_agents = agents.agents["wealth"] > 2
-        assert all(agents.active_agents["unique_id"] == agents["unique_id"][2, 3])
->>>>>>> 470f8ae6
-
     def test_inactive_agents(self, fix1_AgentSetPolars: ExampleAgentSetPolars):
         agents = fix1_AgentSetPolars
 
-<<<<<<< HEAD
         agents.select(agents.df["wealth"] > 2, inplace=True)
-        assert agents.inactive_agents["unique_id"].to_list() == [0, 1]
-=======
-        agents.select(agents.agents["wealth"] > 2, inplace=True)
         assert all(agents.inactive_agents["unique_id"] == agents["unique_id"][0, 1])
->>>>>>> 470f8ae6
 
     def test_pos(self, fix1_AgentSetPolars_with_pos: ExampleAgentSetPolars):
         pos = fix1_AgentSetPolars_with_pos.pos
