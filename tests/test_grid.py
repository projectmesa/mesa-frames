--- conflicted
+++ resolved
@@ -1,11 +1,6 @@
 import numpy as np
 import polars as pl
 import pytest
-<<<<<<< HEAD
-import typeguard as tg
-from polars.testing import assert_frame_equal
-=======
->>>>>>> 4dcf44f3
 
 from mesa_frames import GridPolars, ModelDF
 from tests.test_agentset import (
@@ -20,7 +15,6 @@
     fix2_AgentSetPolars()
 
 
-<<<<<<< HEAD
 def get_unique_ids(model: ModelDF) -> pl.Series:
     # return model.get_agents_of_type(model.agent_types[0])["unique_id"]
     return pl.concat(
@@ -28,9 +22,6 @@
     )
 
 
-@tg.typechecked
-=======
->>>>>>> 4dcf44f3
 class TestGridPolars:
     @pytest.fixture
     def model(
