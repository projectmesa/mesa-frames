--- conflicted
+++ resolved
@@ -16,11 +16,7 @@
     AntPolarsNumbaParallel,
 )
 from ss_polars.model import SugarscapePolars
-<<<<<<< HEAD
-from collections.abc import Callable
-=======
 from typing import Callable
->>>>>>> 20b64c4d
 
 
 class SugarScapeSetup:
