from abc import abstractmethod

import numpy as np
import polars as pl
from numba import b1, guvectorize, int32

from mesa_frames import AgentSetPolars, ModelDF


class AntPolarsBase(AgentSetPolars):
    def __init__(
        self,
        model: ModelDF,
        n_agents: int,
        initial_sugar: np.ndarray | None = None,
        metabolism: np.ndarray | None = None,
        vision: np.ndarray | None = None,
    ):
        super().__init__(model)

        if initial_sugar is None:
            initial_sugar = model.random.integers(6, 25, n_agents)
        if metabolism is None:
            metabolism = model.random.integers(2, 4, n_agents)
        if vision is None:
            vision = model.random.integers(1, 6, n_agents)

        agents = pl.DataFrame(
            {
                "unique_id": pl.arange(n_agents, eager=True),
                "sugar": initial_sugar,
                "metabolism": metabolism,
                "vision": vision,
            }
        )
        self.add(agents)

    def eat(self):
        cells = self.space.cells.filter(pl.col("agent_id").is_not_null())
        self[cells["agent_id"], "sugar"] = (
            self[cells["agent_id"], "sugar"]
            + cells["sugar"]
            - self[cells["agent_id"], "metabolism"]
        )

    def step(self):
        self.shuffle().do("move").do("eat")
        self.discard(self.agents.filter(pl.col("sugar") <= 0))

    def move(self):
        neighborhood = self._get_neighborhood()
        agent_order = self._get_agent_order(neighborhood)
        neighborhood = self._prepare_neighborhood(neighborhood, agent_order)
        best_moves = self.get_best_moves(neighborhood)
        self.space.move_agents(agent_order["agent_id_center"], best_moves)

    def _get_neighborhood(self) -> pl.DataFrame:
        """Get the neighborhood of each agent, completed with the sugar of the cell and the agent_id of the center cell

        NOTE: This method should be unnecessary if get_neighborhood/get_neighbors return the agent_id of the center cell and the properties of the cells

        Returns
        -------
        pl.DataFrame
            Neighborhood DataFrame
        """
        neighborhood: pl.DataFrame = self.space.get_neighborhood(
            radius=self["vision"], agents=self, include_center=True
        )
        # Join self.space.cells to obtain properties ('sugar') per cell

        neighborhood = neighborhood.join(self.space.cells, on=["dim_0", "dim_1"])

        # Join self.pos to obtain the agent_id of the center cell
        # TODO: get_neighborhood/get_neighbors should return 'agent_id_center' instead of center position when input is AgentLike

        neighborhood = neighborhood.with_columns(
            agent_id_center=neighborhood.join(
                self.pos,
                left_on=["dim_0_center", "dim_1_center"],
                right_on=["dim_0", "dim_1"],
            )["unique_id"]
        )
        return neighborhood

    def _get_agent_order(self, neighborhood: pl.DataFrame) -> pl.DataFrame:
        """Get the order of agents based on the original order of agents

        Parameters
        ----------
        neighborhood : pl.DataFrame
            Neighborhood DataFrame

        Returns
        -------
        pl.DataFrame
            DataFrame with 'agent_id_center' and 'agent_order' columns
        """
        # Order of agents moves based on the original order of agents.
        # The agent in his cell has order 0 (highest)

        return (
            neighborhood.unique(
                subset=["agent_id_center"], keep="first", maintain_order=True
            )
            .with_row_count("agent_order")
            .select(["agent_id_center", "agent_order"])
        )

    def _prepare_neighborhood(
        self, neighborhood: pl.DataFrame, agent_order: pl.DataFrame
    ) -> pl.DataFrame:
        """Prepare the neighborhood DataFrame to find the best moves

        Parameters
        ----------
        neighborhood : pl.DataFrame
            Neighborhood DataFrame
        agent_order : pl.DataFrame
            DataFrame with 'agent_id_center' and 'agent_order' columns

        Returns
        -------
        pl.DataFrame
            Prepared neighborhood DataFrame
        """
        neighborhood = neighborhood.join(agent_order, on="agent_id_center")

        # Add blocking agent order
        neighborhood = neighborhood.join(
            agent_order.select(
                pl.col("agent_id_center").alias("agent_id"),
                pl.col("agent_order").alias("blocking_agent_order"),
            ),
            on="agent_id",
            how="left",
        ).rename({"agent_id": "blocking_agent_id"})

        # Filter only possible moves (agent is in his cell, blocking agent has moved before him or there is no blocking agent)
        neighborhood = neighborhood.filter(
            (pl.col("agent_order") >= pl.col("blocking_agent_order"))
            | pl.col("blocking_agent_order").is_null()
        )

        # Sort neighborhood by agent_order & max_sugar (max_sugar because we will check anyway if the cell is empty)
        # However, we need to make sure that the current agent cell is ordered by current sugar (since it's 0 until agent hasn't moved)
        neighborhood = neighborhood.with_columns(
            max_sugar=pl.when(pl.col("blocking_agent_id") == pl.col("agent_id_center"))
            .then(pl.lit(0))
            .otherwise(pl.col("max_sugar"))
        ).sort(
            ["agent_order", "max_sugar", "radius", "dim_0"],
            descending=[False, True, False, False],
        )
        return neighborhood

    def get_best_moves(self, neighborhood: pl.DataFrame) -> pl.DataFrame:
        """Get the best moves for each agent

        Parameters
        ----------
        neighborhood : pl.DataFrame
            Neighborhood DataFrame

        Returns
        -------
        pl.DataFrame
            DataFrame with the best moves for each agent
        """
        raise NotImplementedError("Subclasses must implement this method")


class AntPolarsLoopDF(AntPolarsBase):
    def get_best_moves(self, neighborhood: pl.DataFrame):
        best_moves = pl.DataFrame()

        # While there are agents that do not have a best move, keep looking for one
        while len(best_moves) < len(self.agents):
            # Check if there are previous agents that might make the same move (priority for the given move is > 1)
            neighborhood = neighborhood.with_columns(
                priority=pl.col("agent_order").cum_count().over(["dim_0", "dim_1"])
            )

            # Get the best moves for each agent:
            # If duplicates are found, select the one with the highest order
            new_best_moves = (
                neighborhood.group_by("agent_id_center", maintain_order=True)
                .first()
                .unique(subset=["dim_0", "dim_1"], keep="first", maintain_order=True)
            )
            # Agents can make the move if:
            # - There is no blocking agent
            # - The agent is in its own cell
            # - The blocking agent has moved before him
            # - There isn't a higher priority agent that might make the same move

            condition = pl.col("blocking_agent_id").is_null() | (
                pl.col("blocking_agent_id") == pl.col("agent_id_center")
            )
            if len(best_moves) > 0:
                condition = condition | pl.col("blocking_agent_id").is_in(
                    best_moves["agent_id_center"]
                )

            condition = condition & (pl.col("priority") == 1)

            new_best_moves = new_best_moves.filter(condition)

            best_moves = pl.concat([best_moves, new_best_moves])

            # Remove agents that have already moved
            neighborhood = neighborhood.filter(
                ~pl.col("agent_id_center").is_in(best_moves["agent_id_center"])
            )

            # Remove cells that have been already selected
            neighborhood = neighborhood.join(
                best_moves.select(["dim_0", "dim_1"]), on=["dim_0", "dim_1"], how="anti"
            )

            # Check if there are previous agents that might make the same move (priority for the given move is > 1)
            neighborhood = neighborhood.with_columns(
                priority=pl.col("agent_order").cum_count().over(["dim_0", "dim_1"])
            )
        return best_moves.sort("agent_order").select(["dim_0", "dim_1"])


class AntPolarsLoop(AntPolarsBase):
    numba_target = None

    def get_best_moves(self, neighborhood: pl.DataFrame):
        occupied_cells, free_cells, target_cells = self._prepare_cells(neighborhood)
        best_moves_func = self._get_best_moves()

        processed_agents = np.zeros(len(self.agents), dtype=np.bool_)

        if self.numba_target is None:
            # Non-vectorized case: we need to create and pass the best_moves array
            map_batches_func = lambda df: best_moves_func(
                occupied_cells,
                free_cells,
                target_cells,
                df.struct.field("agent_order"),
                df.struct.field("blocking_agent_order"),
                processed_agents,
                best_moves=np.full(len(self.agents), -1, dtype=np.int32),
            )
        else:
            # Vectorized case: Polars will create the output array (best_moves) automatically
            map_batches_func = lambda df: best_moves_func(
                occupied_cells.astype(np.int32),
                free_cells.astype(np.bool_),
                target_cells.astype(np.int32),
                df.struct.field("agent_order"),
                df.struct.field("blocking_agent_order"),
                processed_agents.astype(np.bool_),
            )

        best_moves = (
            neighborhood.fill_null(-1)
            .cast({"agent_order": pl.Int32, "blocking_agent_order": pl.Int32})
            .select(
                pl.struct(["agent_order", "blocking_agent_order"]).map_batches(
                    map_batches_func
                )
            )
            .with_columns(
                dim_0=pl.col("agent_order") // self.space.dimensions[1],
                dim_1=pl.col("agent_order") % self.space.dimensions[1],
            )
            .drop("agent_order")
        )
        return best_moves

    def _prepare_cells(
        self, neighborhood: pl.DataFrame
    ) -> tuple[np.ndarray, np.ndarray, np.ndarray]:
        """Get the occupied and free cells and the target cells for each agent,
        based on the neighborhood DataFrame such that the arrays refer to a flattened version of the grid

        Parameters
        ----------
        neighborhood : pl.DataFrame
            Neighborhood DataFrame

        Returns
        -------
<<<<<<< HEAD
        np.ndarray
            occupied_cells
        np.ndarray
            free_cells
        np.ndarray
            target_cells
=======
        tuple[np.ndarray, np.ndarray, np.ndarray]
            occupied_cells, free_cells, target_cells
>>>>>>> a0979498
        """
        occupied_cells = (
            neighborhood[["agent_id_center", "agent_order"]]
            .unique()
            .join(self.pos, left_on="agent_id_center", right_on="unique_id")
            .with_columns(
                flattened=(pl.col("dim_0") * self.space.dimensions[1] + pl.col("dim_1"))
            )
            .sort("agent_order")["flattened"]
            .to_numpy()
        )
        free_cells = np.ones(
            self.space.dimensions[0] * self.space.dimensions[1], dtype=np.bool_
        )
        free_cells[occupied_cells] = False

        target_cells = (
            neighborhood["dim_0"] * self.space.dimensions[1] + neighborhood["dim_1"]
        ).to_numpy()
        return occupied_cells, free_cells, target_cells

    def _get_best_moves(self):
        raise NotImplementedError("Subclasses must implement this method")


class AntPolarsLoopNoVec(AntPolarsLoop):
    # Non-vectorized case
    def _get_best_moves(self):
        def inner_get_best_moves(
            occupied_cells: np.ndarray,
            free_cells: np.ndarray,
            target_cells: np.ndarray,
            agent_id_center: np.ndarray,
            blocking_agent: np.ndarray,
            processed_agents: np.ndarray,
            best_moves: np.ndarray,
        ) -> np.ndarray:
            for i, agent in enumerate(agent_id_center):
                # If the agent has not moved yet
                if not processed_agents[agent]:
                    # If the target cell is free
                    if free_cells[target_cells[i]] or blocking_agent[i] == agent:
                        best_moves[agent] = target_cells[i]
                        # Free current cell
                        free_cells[occupied_cells[agent]] = True
                        # Occupy target cell
                        free_cells[target_cells[i]] = False
                        processed_agents[agent] = True
            return best_moves

        return inner_get_best_moves


class AntPolarsNumba(AntPolarsLoop):
    # Vectorized case
    def _get_best_moves(self):
        @guvectorize(
            [
                (
                    int32[:],
                    b1[:],
                    int32[:],
                    int32[:],
                    int32[:],
                    b1[:],
                    int32[:],
                )
            ],
            "(n), (m), (p), (p), (p), (n)->(n)",
            nopython=True,
            target=self.numba_target,
            # Writable inputs should be declared according to https://numba.pydata.org/numba-doc/dev/user/vectorize.html#overwriting-input-values
            # In this case, there doesn't seem to be a difference. I will leave it commented for reference so that we can use CUDA target (which doesn't support writable_args)
            # writable_args=(
            #    "free_cells",
            #    "processed_agents",
            # ),
        )
        def vectorized_get_best_moves(
            occupied_cells,
            free_cells,
            target_cells,
            agent_id_center,
            blocking_agent,
            processed_agents,
            best_moves,
        ):
            for i, agent in enumerate(agent_id_center):
                # If the agent has not moved yet
                if not processed_agents[agent]:
                    # If the target cell is free
                    if free_cells[target_cells[i]] or blocking_agent[i] == agent:
                        best_moves[agent] = target_cells[i]
                        # Free current cell
                        free_cells[occupied_cells[agent]] = True
                        # Occupy target cell
                        free_cells[target_cells[i]] = False
                        processed_agents[agent] = True

        return vectorized_get_best_moves


class AntPolarsNumbaCPU(AntPolarsNumba):
    numba_target = "cpu"


class AntPolarsNumbaParallel(AntPolarsNumba):
    numba_target = "parallel"


class AntPolarsNumbaGPU(AntPolarsNumba):
    numba_target = "cuda"<|MERGE_RESOLUTION|>--- conflicted
+++ resolved
@@ -285,17 +285,8 @@
 
         Returns
         -------
-<<<<<<< HEAD
-        np.ndarray
-            occupied_cells
-        np.ndarray
-            free_cells
-        np.ndarray
-            target_cells
-=======
         tuple[np.ndarray, np.ndarray, np.ndarray]
             occupied_cells, free_cells, target_cells
->>>>>>> a0979498
         """
         occupied_cells = (
             neighborhood[["agent_id_center", "agent_order"]]
