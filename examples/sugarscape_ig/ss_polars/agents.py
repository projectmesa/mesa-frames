--- conflicted
+++ resolved
@@ -287,14 +287,14 @@
         Returns
         -------
         tuple[np.ndarray, np.ndarray, np.ndarray]
-<<<<<<< HEAD
+
             A tuple containing:
             - occupied_cells: Array of currently occupied cell positions
             - free_cells: Boolean array indicating which cells are free
             - target_cells: Array of target cell positions for each agent
-=======
+
             occupied_cells, free_cells, target_cells
->>>>>>> a0979498
+
         """
         occupied_cells = (
             neighborhood[["agent_id_center", "agent_order"]]
