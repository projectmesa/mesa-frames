"""Typer CLI for running mesa vs mesa-frames performance benchmarks."""

from __future__ import annotations

from dataclasses import dataclass
from datetime import datetime, timezone
from pathlib import Path
from time import perf_counter
from typing import Literal, Annotated, Protocol, Optional

import math
import matplotlib.pyplot as plt
import polars as pl
import seaborn as sns
import typer

from examples.boltzmann_wealth import backend_frames as boltzmann_frames
from examples.boltzmann_wealth import backend_mesa as boltzmann_mesa
from examples.sugarscape_ig.backend_frames import model as sugarscape_frames
from examples.sugarscape_ig.backend_mesa import model as sugarscape_mesa

app = typer.Typer(add_completion=False)


class RunnerP(Protocol):
    def __call__(self, agents: int, steps: int, seed: int | None = None) -> None: ...


@dataclass(slots=True)
class Backend:
    name: Literal["mesa", "frames"]
    runner: RunnerP


@dataclass(slots=True)
class ModelConfig:
    name: str
    backends: list[Backend]


MODELS: dict[str, ModelConfig] = {
    "boltzmann": ModelConfig(
        name="boltzmann",
        backends=[
            Backend(name="mesa", runner=boltzmann_mesa.simulate),
            Backend(name="frames", runner=boltzmann_frames.simulate),
        ],
    ),
    "sugarscape": ModelConfig(
        name="sugarscape",
        backends=[
            Backend(
                name="mesa",
                runner=lambda agents, steps, seed=None: sugarscape_mesa.simulate(
                    agents=agents,
                    steps=steps,
                    width=int(max(20, math.ceil((agents) ** 0.5) * 2)),
                    height=int(max(20, math.ceil((agents) ** 0.5) * 2)),
                    seed=seed,
                ),
            ),
            Backend(
                name="frames",
                # Benchmarks expect a runner signature (agents:int, steps:int, seed:int|None)
                # Sugarscape frames simulate requires width/height; choose square close to agent count.
                runner=lambda agents, steps, seed=None: sugarscape_frames.simulate(
                    agents=agents,
                    steps=steps,
                    width=int(max(20, math.ceil((agents) ** 0.5) * 2)),
                    height=int(max(20, math.ceil((agents) ** 0.5) * 2)),
                    seed=seed,
                ),
            ),
        ],
    ),
}


def _parse_agents(value: str) -> list[int]:
    value = value.strip()
    if ":" in value:
        parts = value.split(":")
        if len(parts) != 3:
            raise typer.BadParameter("Ranges must use start:stop:step format")
        try:
            start, stop, step = (int(part) for part in parts)
        except ValueError as exc:
            raise typer.BadParameter("Range values must be integers") from exc
        if step <= 0:
            raise typer.BadParameter("Step must be positive")
        if start <= 0 or stop <= 0:
            raise typer.BadParameter("Range endpoints must be positive")
        if start > stop:
            raise typer.BadParameter("Range start must be <= stop")
        counts = list(range(start, stop + step, step))
        if counts[-1] > stop:
            counts.pop()
        return counts
    try:
        agents = int(value)
    except ValueError as exc:  # pragma: no cover - defensive
        raise typer.BadParameter("Agent count must be an integer") from exc
    if agents <= 0:
        raise typer.BadParameter("Agent count must be positive")
    return [agents]


def _parse_models(value: str) -> list[str]:
    """Parse models option into a list of model keys.

    Accepts:
    - "all" -> returns all available model keys
    - a single model name -> returns [name]
    - a comma-separated list of model names -> returns list

    Validates that each selected model exists in MODELS.
    """
    value = value.strip()
    if value == "all":
        return list(MODELS.keys())
    # support comma-separated lists
    parts = [part.strip() for part in value.split(",") if part.strip()]
    if not parts:
        raise typer.BadParameter("Model selection must not be empty")
    unknown = [p for p in parts if p not in MODELS]
    if unknown:
        raise typer.BadParameter(f"Unknown model selection: {', '.join(unknown)}")
    # preserve order and uniqueness
    seen = set()
    result: list[str] = []
    for p in parts:
        if p not in seen:
            seen.add(p)
            result.append(p)
    return result


def _plot_performance(
    df: pl.DataFrame, model_name: str, output_dir: Path, timestamp: str
) -> None:
    if df.is_empty():
        return
    for theme, style in {"light": "whitegrid", "dark": "darkgrid"}.items():
        sns.set_theme(style=style)
        fig, ax = plt.subplots(figsize=(8, 5))
        sns.lineplot(
            data=df.to_pandas(),
            x="agents",
            y="runtime_seconds",
            hue="backend",
            estimator="mean",
            errorbar="sd",
            marker="o",
            ax=ax,
        )
        ax.set_title(f"{model_name.title()} runtime vs agents")
        ax.set_xlabel("Agents")
        ax.set_ylabel("Runtime (seconds)")
        fig.tight_layout()
        filename = output_dir / f"{model_name}_runtime_{timestamp}_{theme}.png"
        fig.savefig(filename, dpi=300)
        plt.close(fig)


@app.command()
def run(
<<<<<<< HEAD
    models: Annotated[str, typer.Option(
        help="Models to benchmark: boltzmann, sugarscape, or all",
        callback=_parse_models
    )] = "all",
    agents: Annotated[str, typer.Option(
        help="Agent count or range (start:stop:step)",
        callback=_parse_agents
    )] = "1000:5000:1000",
    steps: Annotated[int, typer.Option(
        min=0,
        help="Number of steps per run.",
    )] = 100,
=======
    models: Annotated[
        str,
        typer.Option(
            help="Models to benchmark: boltzmann, sugarscape, or all",
            callback=_parse_models,
        ),
    ] = "all",
    agents: Annotated[
        list[int],
        typer.Option(
            help="Agent count or range (start:stop:step)", callback=_parse_agents
        ),
    ] = "1000:5000:1000",
    steps: Annotated[
        int,
        typer.Option(
            min=0,
            help="Number of steps per run.",
        ),
    ] = 100,
>>>>>>> 747a15d7
    repeats: Annotated[int, typer.Option(help="Repeats per configuration.", min=1)] = 1,
    seed: Annotated[int, typer.Option(help="Optional RNG seed.")] = 42,
    save: Annotated[bool, typer.Option(help="Persist benchmark CSV results.")] = True,
    plot: Annotated[bool, typer.Option(help="Render performance plots.")] = True,
    results_dir: Annotated[
        Path,
        typer.Option(
            help="Directory for benchmark CSV results.",
        ),
    ] = Path(__file__).resolve().parent / "results",
    plots_dir: Annotated[
        Path,
        typer.Option(
            help="Directory for benchmark plots.",
        ),
    ] = Path(__file__).resolve().parent / "plots",
) -> None:
    """Run performance benchmarks for the models models."""
    rows: list[dict[str, object]] = []
<<<<<<< HEAD
    timestamp = datetime.now(timezone.utc).strftime("%Y%m%d_%H%M%S")
=======
    timestamp = datetime.now(datetime.UTC).strftime("%Y%m%d_%H%M%S")
>>>>>>> 747a15d7
    for model in models:
        config = MODELS[model]
        typer.echo(f"Benchmarking {model} with agents {agents}")
        for agents_count in agents:
            for repeat_idx in range(repeats):
                run_seed = seed + repeat_idx
                for backend in config.backends:
                    start = perf_counter()
                    backend.runner(agents_count, steps, run_seed)
                    runtime = perf_counter() - start
                    rows.append(
                        {
                            "model": model,
                            "backend": backend.name,
                            "agents": agents_count,
                            "steps": steps,
                            "seed": run_seed,
                            "repeat_idx": repeat_idx,
                            "runtime_seconds": runtime,
                            "timestamp": timestamp,
                        }
                    )
    if not rows:
        typer.echo("No benchmark data collected.")
        return
    df = pl.DataFrame(rows)
    if save:
        results_dir.mkdir(parents=True, exist_ok=True)
        for model in models:
            model_df = df.filter(pl.col("model") == model)
            csv_path = results_dir / f"{model}_perf_{timestamp}.csv"
            model_df.write_csv(csv_path)
            typer.echo(f"Saved {model} results to {csv_path}")
    if plot:
        plots_dir.mkdir(parents=True, exist_ok=True)
        for model in models:
            model_df = df.filter(pl.col("model") == model)
            _plot_performance(model_df, model, plots_dir, timestamp)
            typer.echo(f"Saved {model} plots under {plots_dir}")


if __name__ == "__main__":
    app()<|MERGE_RESOLUTION|>--- conflicted
+++ resolved
@@ -164,7 +164,6 @@
 
 @app.command()
 def run(
-<<<<<<< HEAD
     models: Annotated[str, typer.Option(
         help="Models to benchmark: boltzmann, sugarscape, or all",
         callback=_parse_models
@@ -177,28 +176,6 @@
         min=0,
         help="Number of steps per run.",
     )] = 100,
-=======
-    models: Annotated[
-        str,
-        typer.Option(
-            help="Models to benchmark: boltzmann, sugarscape, or all",
-            callback=_parse_models,
-        ),
-    ] = "all",
-    agents: Annotated[
-        list[int],
-        typer.Option(
-            help="Agent count or range (start:stop:step)", callback=_parse_agents
-        ),
-    ] = "1000:5000:1000",
-    steps: Annotated[
-        int,
-        typer.Option(
-            min=0,
-            help="Number of steps per run.",
-        ),
-    ] = 100,
->>>>>>> 747a15d7
     repeats: Annotated[int, typer.Option(help="Repeats per configuration.", min=1)] = 1,
     seed: Annotated[int, typer.Option(help="Optional RNG seed.")] = 42,
     save: Annotated[bool, typer.Option(help="Persist benchmark CSV results.")] = True,
@@ -218,11 +195,7 @@
 ) -> None:
     """Run performance benchmarks for the models models."""
     rows: list[dict[str, object]] = []
-<<<<<<< HEAD
     timestamp = datetime.now(timezone.utc).strftime("%Y%m%d_%H%M%S")
-=======
-    timestamp = datetime.now(datetime.UTC).strftime("%Y%m%d_%H%M%S")
->>>>>>> 747a15d7
     for model in models:
         config = MODELS[model]
         typer.echo(f"Benchmarking {model} with agents {agents}")
