--- conflicted
+++ resolved
@@ -31,7 +31,6 @@
       args: [
         "--ignore-words",
         ".codespellignore",
-<<<<<<< HEAD
       ]
 - repo: https://github.com/DavidAnson/markdownlint-cli2
   rev: v0.13.0
@@ -42,13 +41,8 @@
         "--config",
         ".markdownlint.json",
       ]
-=======
-        "--exclude-file",
-        "docs/api/search.js",
-      ]
 - repo: https://github.com/jsh9/pydoclint
   rev: 0.5.6
   hooks:
     - id: pydoclint
-      args: [--style=numpy, --skip-checking-raises=True, --allow-init-docstring=True]
->>>>>>> 463c44e7
+      args: [--style=numpy, --skip-checking-raises=True, --allow-init-docstring=True]