[build-system]
requires = ["hatchling"]
build-backend = "hatchling.build"

[project]
name = "mesa_frames"
version = "0.1.0-alpha1"
description = "An extension to the Mesa framework which uses pandas/Polars DataFrames for enhanced performance"
authors = [
  { name = "Adam Amer" },
]
license = { text = "MIT" }
dependencies = [
  "numpy~=1.26",
  "typing-extensions>=4.9" #typing-extensions.Self added in 4.9
]

[project.optional-dependencies]
pandas = [
  "pandas~=2.2",
  "pyarrow",
  "geopandas"
]
polars = [
  "polars>=1.0.0", #polars._typing (see mesa_frames.types) added in 1.0.0
  "geopolars"
]

dev = [
  "mesa_frames[pandas,polars]",
  "pytest",
  "pytest-cov",
  "typeguard",
  "mesa",
]

<<<<<<< HEAD
[tool.hatch.envs.dev]
=======
[tool.hatch.envs.dev] #Allows installing dev as virtual env
>>>>>>> a70b39e3
features = ["dev"]

[tool.hatch.build.targets.wheel]
packages = ["mesa_frames"]<|MERGE_RESOLUTION|>--- conflicted
+++ resolved
@@ -34,11 +34,7 @@
   "mesa",
 ]
 
-<<<<<<< HEAD
-[tool.hatch.envs.dev]
-=======
 [tool.hatch.envs.dev] #Allows installing dev as virtual env
->>>>>>> a70b39e3
 features = ["dev"]
 
 [tool.hatch.build.targets.wheel]
