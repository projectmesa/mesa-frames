"""
Abstract base classes for spatial components in mesa-frames.

This module defines the core abstractions for spatial structures in the mesa-frames
extension. It provides the foundation for implementing various types of spaces,
including discrete spaces and grids, using DataFrame-based approaches for improved
performance and scalability.

Classes:
    SpaceDF(CopyMixin, DataFrameMixin):
        An abstract base class that defines the common interface for all space
        classes in mesa-frames. It combines fast copying functionality with
        DataFrame operations.

    DiscreteSpaceDF(SpaceDF):
        An abstract base class for discrete space implementations, such as grids
        and networks. It extends SpaceDF with methods specific to discrete spaces.

    GridDF(DiscreteSpaceDF):
        An abstract base class for grid-based spaces. It inherits from
        DiscreteSpaceDF and adds grid-specific functionality.

These abstract classes are designed to be subclassed by concrete implementations
that use Polars library as their backend.
They provide a common interface and shared functionality across different types
of spatial structures in agent-based models.

Usage:
    These classes should not be instantiated directly. Instead, they should be
    subclassed to create concrete implementations:

    from mesa_frames.abstract.space import GridDF

    class GridPolars(GridDF):
        def __init__(self, model, dimensions, torus, capacity, neighborhood_type):
            super().__init__(model, dimensions, torus, capacity, neighborhood_type)
            # Implementation using polars DataFrame
            ...

        # Implement other abstract methods

Note:
    The abstract methods in these classes use Python's @abstractmethod decorator,
    ensuring that concrete subclasses must implement these methods.

Attributes and methods of each class are documented in their respective docstrings.
For more detailed information on each class, refer to their individual docstrings.
"""

from __future__ import annotations

from abc import abstractmethod
from collections.abc import Callable, Collection, Sequence, Sized
from itertools import product
from typing import Any, Literal, Self
from warnings import warn

import numpy as np
import polars as pl
from numpy.random import Generator

from mesa_frames.abstract.agents import AgentContainer, AgentSetDF
from mesa_frames.abstract.mixin import CopyMixin, DataFrameMixin
from mesa_frames.concrete.agents import AgentsDF
from mesa_frames.types_ import (
    ArrayLike,
    BoolSeries,
    DataFrame,
    DataFrameInput,
    DiscreteCoordinate,
    DiscreteCoordinates,
    DiscreteSpaceCapacity,
    GridCapacity,
    GridCoordinate,
    GridCoordinates,
    IdsLike,
    Infinity,
    Series,
    SpaceCoordinate,
    SpaceCoordinates,
)

ESPG = int


class SpaceDF(CopyMixin, DataFrameMixin):
    """The SpaceDF class is an abstract class that defines the interface for all space classes in mesa_frames."""

    _agents: DataFrame  # | GeoDataFrame  # Stores the agents placed in the space
    _center_col_names: list[
        str
    ]  # The column names of the center pos/agents in the neighbors/neighborhood method (eg. ['dim_0_center', 'dim_1_center', ...] in Grids, ['node_id_center', 'edge_id_center'] in Networks)
    _pos_col_names: list[
        str
    ]  # The column names of the positions in the _agents dataframe (eg. ['dim_0', 'dim_1', ...] in Grids, ['node_id', 'edge_id'] in Networks)

    def __init__(self, model: mesa_frames.concrete.model.ModelDF) -> None:
        """Create a new SpaceDF.

        Parameters
        ----------
        model : mesa_frames.concrete.model.ModelDF
        """
        self._model = model

    def move_agents(
        self,
        agents: IdsLike | AgentContainer | Collection[AgentContainer],
        pos: SpaceCoordinate | SpaceCoordinates,
        inplace: bool = True,
    ) -> Self:
        """Move agents in the Space to the specified coordinates.

        If some agents are not placed,raises a RuntimeWarning.

        Parameters
        ----------
        agents : IdsLike | AgentContainer | Collection[AgentContainer]
            The agents to move
        pos : SpaceCoordinate | SpaceCoordinates
            The coordinates for each agents. The length of the coordinates must match the number of agents.
        inplace : bool, optional
            Whether to perform the operation inplace, by default True

        Raises
        ------
        RuntimeWarning
            If some agents are not placed in the space.
        ValueError
            - If some agents are not part of the model.
            - If agents is IdsLike and some agents are present multiple times.

        Returns
        -------
        Self
        """
        obj = self._get_obj(inplace=inplace)
        return obj._place_or_move_agents(agents=agents, pos=pos, is_move=True)

    def place_agents(
        self,
        agents: IdsLike | AgentContainer | Collection[AgentContainer],
        pos: SpaceCoordinate | SpaceCoordinates,
        inplace: bool = True,
    ) -> Self:
        """Place agents in the space according to the specified coordinates. If some agents are already placed, raises a RuntimeWarning.

        Parameters
        ----------
        agents : IdsLike | AgentContainer | Collection[AgentContainer]
            The agents to place in the space
        pos : SpaceCoordinate | SpaceCoordinates
            The coordinates for each agents. The length of the coordinates must match the number of agents.
        inplace : bool, optional
            Whether to perform the operation inplace, by default True

        Returns
        -------
        Self

        Raises
        ------
        RuntimeWarning
            If some agents are already placed in the space.
        ValueError
            - If some agents are not part of the model.
            - If agents is IdsLike and some agents are present multiple times.
        """
        obj = self._get_obj(inplace=inplace)
        return obj._place_or_move_agents(agents=agents, pos=pos, is_move=False)

    def random_agents(
        self,
        n: int,
    ) -> DataFrame:
        """Return a random sample of agents from the space.

        Parameters
        ----------
        n : int
            The number of agents to sample

        Returns
        -------
        DataFrame
            A DataFrame with the sampled agents
        """
        seed = self.random.integers(np.iinfo(np.int32).max)
        return self._df_sample(self._agents, n=n, seed=int(seed))

    def swap_agents(
        self,
        agents0: IdsLike | AgentContainer | Collection[AgentContainer],
        agents1: IdsLike | AgentContainer | Collection[AgentContainer],
        inplace: bool = True,
    ) -> Self:
        """Swap the positions of the agents in the space.

        agents0 and agents1 must have the same length and all agents must be placed in the space.

        Parameters
        ----------
        agents0 : IdsLike | AgentContainer | Collection[AgentContainer]
            The first set of agents to swap
        agents1 : IdsLike | AgentContainer | Collection[AgentContainer]
            The second set of agents to swap
        inplace : bool, optional
            Whether to perform the operation inplace, by default True

        Returns
        -------
        Self
        """
        agents0 = self._get_ids_srs(agents0)
        agents1 = self._get_ids_srs(agents1)
        if __debug__:
            if len(agents0) != len(agents1):
                raise ValueError("The two sets of agents must have the same length")
            if not self._df_contains(self._agents, "agent_id", agents0).all():
                raise ValueError("Some agents in agents0 are not in the space")
            if not self._df_contains(self._agents, "agent_id", agents1).all():
                raise ValueError("Some agents in agents1 are not in the space")
            if self._srs_contains(agents0, agents1).any():
                raise ValueError("Some agents are present in both agents0 and agents1")
        obj = self._get_obj(inplace)
        agents0_df = obj._df_get_masked_df(
            obj._agents, index_cols="agent_id", mask=agents0
        )
        agents1_df = obj._df_get_masked_df(
            obj._agents, index_cols="agent_id", mask=agents1
        )
        agents0_df = obj._df_set_index(agents0_df, "agent_id", agents1)
        agents1_df = obj._df_set_index(agents1_df, "agent_id", agents0)
        obj._agents = obj._df_combine_first(
            agents0_df, obj._agents, index_cols="agent_id"
        )
        obj._agents = obj._df_combine_first(
            agents1_df, obj._agents, index_cols="agent_id"
        )

        return obj

    @abstractmethod
    def get_directions(
        self,
        pos0: SpaceCoordinate | SpaceCoordinates | None = None,
        pos1: SpaceCoordinate | SpaceCoordinates | None = None,
        agents0: IdsLike | AgentContainer | Collection[AgentContainer] | None = None,
        agents1: IdsLike | AgentContainer | Collection[AgentContainer] | None = None,
        normalize: bool = False,
    ) -> DataFrame:
        """Return the directions from pos0 to pos1 or agents0 and agents1.

        If the space is a Network, the direction is the shortest path between the two nodes.
        In all other cases, the direction is the direction vector between the two positions.
        Either positions (pos0, pos1) or agents (agents0, agents1) must be specified, not both and they must have the same length.

        Parameters
        ----------
        pos0 : SpaceCoordinate | SpaceCoordinates | None, optional
            The starting positions
        pos1 : SpaceCoordinate | SpaceCoordinates | None, optional
            The ending positions
        agents0 : IdsLike | AgentContainer | Collection[AgentContainer] | None, optional
            The starting agents
        agents1 : IdsLike | AgentContainer | Collection[AgentContainer] | None, optional
            The ending agents
        normalize : bool, optional
            Whether to normalize the vectors to unit norm. By default False

        Returns
        -------
        DataFrame
            A DataFrame where each row represents the direction from pos0 to pos1 or agents0 to agents1
        """
        ...

    @abstractmethod
    def get_distances(
        self,
        pos0: SpaceCoordinate | SpaceCoordinates | None = None,
        pos1: SpaceCoordinate | SpaceCoordinates | None = None,
        agents0: IdsLike | AgentContainer | Collection[AgentContainer] | None = None,
        agents1: IdsLike | AgentContainer | Collection[AgentContainer] | None = None,
    ) -> DataFrame:
        """Return the distances from pos0 to pos1 or agents0 and agents1.

        If the space is a Network, the distance is the number of nodes of the shortest path between the two nodes.
        In all other cases, the distance is Euclidean/l2/Frobenius norm.
        You should specify either positions (pos0, pos1) or agents (agents0, agents1), not both and they must have the same length.

        Parameters
        ----------
        pos0 : SpaceCoordinate | SpaceCoordinates | None, optional
            The starting positions
        pos1 : SpaceCoordinate | SpaceCoordinates | None, optional
            The ending positions
        agents0 : IdsLike | AgentContainer | Collection[AgentContainer] | None, optional
            The starting agents
        agents1 : IdsLike | AgentContainer | Collection[AgentContainer] | None, optional
            The ending agents

        Returns
        -------
        DataFrame
            A DataFrame where each row represents the distance from pos0 to pos1 or agents0 to agents1
        """
        return ...

    @abstractmethod
    def get_neighbors(
        self,
        radius: int | float | Sequence[int] | Sequence[float] | ArrayLike,
        pos: SpaceCoordinate | SpaceCoordinates | None = None,
        agents: IdsLike | AgentContainer | Collection[AgentContainer] | None = None,
        include_center: bool = False,
    ) -> DataFrame:
        """Get the neighboring agents from given positions or agents according to the specified radiuses.

        Either positions (pos0, pos1) or agents (agents0, agents1) must be specified, not both and they must have the same length.

        Parameters
        ----------
        radius : int | float | Sequence[int] | Sequence[float] | ArrayLike
            The radius(es) of the neighborhood
        pos : SpaceCoordinate | SpaceCoordinates | None, optional
            The coordinates of the cell to get the neighborhood from, by default None
        agents : IdsLike | AgentContainer | Collection[AgentContainer] | None, optional
            The id of the agents to get the neighborhood from, by default None
        include_center : bool, optional
            If the center cells or agents should be included in the result, by default False

        Returns
        -------
        DataFrame
            A dataframe with neighboring agents.
            The columns with '_center' suffix represent the center agent/position.

        Raises
        ------
        ValueError
            If both pos and agent are None or if both pos and agent are not None.
        """
        ...

    @abstractmethod
    def move_to_empty(
        self,
        agents: IdsLike | AgentContainer | Collection[AgentContainer],
        inplace: bool = True,
    ) -> Self:
        """Move agents to empty cells/positions in the space (cells/positions where there isn't any single agent).

        Parameters
        ----------
        agents : IdsLike | AgentContainer | Collection[AgentContainer]
            The agents to move to empty cells/positions
        inplace : bool, optional
            Whether to perform the operation inplace, by default True

        Returns
        -------
        Self
        """
        ...

    @abstractmethod
    def place_to_empty(
        self,
        agents: IdsLike | AgentContainer | Collection[AgentContainer],
        inplace: bool = True,
    ) -> Self:
        """Place agents in empty cells/positions in the space (cells/positions where there isn't any single agent).

        Parameters
        ----------
        agents : IdsLike | AgentContainer | Collection[AgentContainer]
            The agents to place in empty cells/positions
        inplace : bool, optional
            Whether to perform the operation inplace, by default True

        Returns
        -------
        Self
        """
        ...

    @abstractmethod
    def random_pos(
        self,
        n: int,
    ) -> DataFrame:
        """Return a random sample of positions from the space.

        Parameters
        ----------
        n : int
            The number of positions to sample

        Returns
        -------
        DataFrame
            A DataFrame with the sampled positions
        """
        ...

    @abstractmethod
    def remove_agents(
        self,
        agents: IdsLike | AgentContainer | Collection[AgentContainer],
        inplace: bool = True,
    ) -> Self:
        """Remove agents from the space.

        Does not remove the agents from the model.

        Parameters
        ----------
        agents : IdsLike | AgentContainer | Collection[AgentContainer]
            The agents to remove from the space
        inplace : bool, optional
            Whether to perform the operation inplace, by default True

        Raises
        ------
        ValueError
            If some agents are not part of the model.

        Returns
        -------
        Self
        """
        return ...

    def _get_ids_srs(
        self, agents: IdsLike | AgentContainer | Collection[AgentContainer]
    ) -> Series:
        if isinstance(agents, Sized) and len(agents) == 0:
            return self._srs_constructor([], name="agent_id", dtype="uint64")
        if isinstance(agents, AgentSetDF):
            return self._srs_constructor(
<<<<<<< HEAD
                self._df_index(agents, "unique_id"), name="agent_id", dtype="uint64"
=======
                self._df_index(agents.agents, "unique_id"), name="agent_id"
>>>>>>> 4dcf44f3
            )
        elif isinstance(agents, AgentsDF):
            return self._srs_constructor(agents._ids, name="agent_id", dtype="uint64")
        elif isinstance(agents, Collection) and (isinstance(agents[0], AgentContainer)):
            ids = []
            for a in agents:
                if isinstance(a, AgentSetDF):
                    ids.append(
                        self._srs_constructor(
<<<<<<< HEAD
                            self._df_index(a, "unique_id"),
                            name="agent_id",
                            dtype="uint64",
=======
                            self._df_index(a.agents, "unique_id"), name="agent_id"
>>>>>>> 4dcf44f3
                        )
                    )
                elif isinstance(a, AgentsDF):
                    ids.append(
                        self._srs_constructor(a._ids, name="agent_id", dtype="uint64")
                    )
            return self._df_concat(ids, ignore_index=True)
        elif isinstance(agents, int):
            return self._srs_constructor([agents], name="agent_id", dtype="uint64")
        else:  # IDsLike
            return self._srs_constructor(agents, name="agent_id", dtype="uint64")

    @abstractmethod
    def _place_or_move_agents(
        self,
        agents: IdsLike | AgentContainer | Collection[AgentContainer],
        pos: SpaceCoordinate | SpaceCoordinates,
        is_move: bool,
    ) -> Self:
        """Move or place agents.

        Only the runtime warning change.

        Parameters
        ----------
        agents : IdsLike | AgentContainer | Collection[AgentContainer]
            The agents to move/place
        pos : SpaceCoordinate | SpaceCoordinates
            The position to move/place agents to
        is_move : bool
            Whether the operation is "move" or "place"

        Returns
        -------
        Self
        """

    @abstractmethod
    def __repr__(self) -> str:
        """Return a string representation of the SpaceDF.

        Returns
        -------
        str
        """
        ...

    @abstractmethod
    def __str__(self) -> str:
        """Return a string representation of the SpaceDF.

        Returns
        -------
        str
        """
        ...

    @property
    def agents(self) -> DataFrame:  # | GeoDataFrame:
        """Get the ids of the agents placed in the cell set, along with their coordinates or geometries.

        Returns
        -------
        DataFrame
        """
        return self._agents

    @property
    def model(self) -> mesa_frames.concrete.model.ModelDF:
        """The model to which the space belongs.

        Returns
        -------
        'mesa_frames.concrete.model.ModelDF'
        """
        return self._model

    @property
    def random(self) -> Generator:
        """The model's random number generator.

        Returns
        -------
        Generator
        """
        return self.model.random


class DiscreteSpaceDF(SpaceDF):
    """The DiscreteSpaceDF class is an abstract class that defines the interface for all discrete space classes (Grids and Networks) in mesa_frames."""

    _agents: DataFrame
    _capacity: int | None  # The maximum capacity for cells (default is infinite)
    _cells: DataFrame  # Stores the properties of the cells
    _cells_capacity: (
        DiscreteSpaceCapacity  # Storing the remaining capacity of the cells in the grid
    )

    def __init__(
        self,
        model: mesa_frames.concrete.model.ModelDF,
        capacity: int | None = None,
    ):
        """Create a new DiscreteSpaceDF.

        Parameters
        ----------
        model : mesa_frames.concrete.model.ModelDF
            The model to which the space belongs
        capacity : int | None, optional
            The maximum capacity for cells (default is infinite), by default None
        """
        super().__init__(model)
        self._capacity = capacity

    def is_available(self, pos: DiscreteCoordinate | DiscreteCoordinates) -> DataFrame:
        """Check whether the input positions are available (there exists at least one remaining spot in the cells).

        Parameters
        ----------
        pos : DiscreteCoordinate | DiscreteCoordinates
            The positions to check for

        Returns
        -------
        DataFrame
            A dataframe with positions and a boolean column "available"
        """
        return self._check_cells(pos, "available")

    def is_empty(self, pos: DiscreteCoordinate | DiscreteCoordinates) -> DataFrame:
        """Check whether the input positions are empty (there isn't any single agent in the cells).

        Parameters
        ----------
        pos : DiscreteCoordinate | DiscreteCoordinates
            The positions to check for

        Returns
        -------
        DataFrame
            A dataframe with positions and a boolean column "empty"
        """
        return self._check_cells(pos, "empty")

    def is_full(self, pos: DiscreteCoordinate | DiscreteCoordinates) -> DataFrame:
        """Check whether the input positions are full (there isn't any spot available in the cells).

        Parameters
        ----------
        pos : DiscreteCoordinate | DiscreteCoordinates
            The positions to check for

        Returns
        -------
        DataFrame
            A dataframe with positions and a boolean column "full"
        """
        return self._check_cells(pos, "full")

    def move_to_empty(
        self,
        agents: IdsLike | AgentContainer | Collection[AgentContainer],
        inplace: bool = True,
    ) -> Self:
        obj = self._get_obj(inplace)
        return obj._place_or_move_agents_to_cells(
            agents, cell_type="empty", is_move=True
        )

    def move_to_available(
        self,
        agents: IdsLike | AgentContainer | Collection[AgentContainer],
        inplace: bool = True,
    ) -> Self:
        """Move agents to available cells/positions in the space (cells/positions where there is at least one spot available).

        Parameters
        ----------
        agents : IdsLike | AgentContainer | Collection[AgentContainer]
            The agents to move to available cells/positions
        inplace : bool, optional
            Whether to perform the operation inplace, by default True

        Returns
        -------
        Self
        """
        obj = self._get_obj(inplace)
        return obj._place_or_move_agents_to_cells(
            agents, cell_type="available", is_move=True
        )

    def place_to_empty(
        self,
        agents: IdsLike | AgentContainer | Collection[AgentContainer],
        inplace: bool = True,
    ) -> Self:
        obj = self._get_obj(inplace)
        return obj._place_or_move_agents_to_cells(
            agents, cell_type="empty", is_move=False
        )

    def place_to_available(
        self,
        agents: IdsLike | AgentContainer | Collection[AgentContainer],
        inplace: bool = True,
    ) -> Self:
        obj = self._get_obj(inplace)
        return obj._place_or_move_agents_to_cells(
            agents, cell_type="available", is_move=False
        )

    def random_pos(self, n: int) -> DataFrame | pl.DataFrame:
        return self.sample_cells(n, cell_type="any", with_replacement=True)

    def sample_cells(
        self,
        n: int,
        cell_type: Literal["any", "empty", "available", "full"] = "any",
        with_replacement: bool = True,
        respect_capacity: bool = True,
    ) -> DataFrame:
        """Sample cells from the grid according to the specified cell_type.

        Parameters
        ----------
        n : int
            The number of cells to sample
        cell_type : Literal["any", "empty", "available", "full"], optional
            The type of cells to sample, by default "any"
        with_replacement : bool, optional
            If the sampling should be with replacement, by default True
        respect_capacity : bool, optional
            If the capacity of the cells should be respected in the sampling.
            This is only relevant if cell_type is "empty" or "available", by default True

        Returns
        -------
        DataFrame
            A DataFrame with the sampled cells
        """
        match cell_type:
            case "any":
                condition = self._any_cell_condition
            case "empty":
                condition = self._empty_cell_condition
            case "available":
                condition = self._available_cell_condition
            case "full":
                condition = self._full_cell_condition
        return self._sample_cells(
            n,
            with_replacement,
            condition=condition,
            respect_capacity=respect_capacity,
        )

    def set_cells(
        self,
        cells: DataFrame | DiscreteCoordinate | DiscreteCoordinates,
        properties: DataFrame | dict[str, Any] | None = None,
        inplace: bool = True,
    ) -> Self:
        """Set the properties of the specified cells.

        This method mirrors the functionality of mesa's PropertyLayer, but allows also to set properties only of specific cells.
        Either the cells DF must contain both the cells' coordinates and the properties
        or the cells' coordinates can be specified separately with the cells argument.
        If the Space is a Grid, the cell coordinates must be GridCoordinates.
        If the Space is a Network, the cell coordinates must be NetworkCoordinates.


        Parameters
        ----------
        cells : DataFrame | DiscreteCoordinate | DiscreteCoordinates
            The cells to set the properties for. It can contain the coordinates of the cells or both the coordinates and the properties.
        properties : DataFrame | dict[str, Any] | None, optional
            The properties of the cells, by default None if the cells argument contains the properties
        inplace : bool
            Whether to perform the operation inplace

        Returns
        -------
        Self
        """
        obj = self._get_obj(inplace)

        # Convert cells to DataFrame
        if isinstance(cells, DataFrame):
            cells_df = cells
        else:
            cells_df = obj._get_df_coords(cells)
        cells_df = obj._df_set_index(cells_df, index_name=obj._pos_col_names)

        if __debug__:
            if isinstance(cells_df, DataFrame) and any(
                k not in obj._df_column_names(cells_df) for k in obj._pos_col_names
            ):
                raise ValueError(
                    f"The cells DataFrame must have the columns {obj._pos_col_names}"
                )

        if properties:
            cells_df = obj._df_constructor(
                data=properties, index=self._df_index(cells_df, obj._pos_col_names)
            )

        if "capacity" in obj._df_column_names(cells_df):
            obj._cells_capacity = obj._update_capacity_cells(cells_df)

        obj._cells = obj._df_combine_first(
            cells_df, obj._cells, index_cols=obj._pos_col_names
        )
        return obj

    @abstractmethod
    def get_neighborhood(
        self,
        radius: int | float | Sequence[int] | Sequence[float] | ArrayLike,
        pos: DiscreteCoordinate | DiscreteCoordinates | None = None,
        agents: IdsLike | AgentContainer | Collection[AgentContainer] = None,
        include_center: bool = False,
    ) -> DataFrame:
        """Get the neighborhood cells from the given positions (pos) or agents according to the specified radiuses.

        Either positions (pos) or agents must be specified, not both.

        Parameters
        ----------
        radius : int | float | Sequence[int] | Sequence[float] | ArrayLike
            The radius(es) of the neighborhoods
        pos : DiscreteCoordinate | DiscreteCoordinates | None, optional
            The coordinates of the cell(s) to get the neighborhood from
        agents : IdsLike | AgentContainer | Collection[AgentContainer], optional
            The agent(s) to get the neighborhood from
        include_center : bool, optional
            If the cell in the center of the neighborhood should be included in the result, by default False

        Returns
        -------
        DataFrame
            A dataframe where
             - Columns are called according to the coordinates of the space(['dim_0', 'dim_1', ...] in Grids, ['node_id', 'edge_id'] in Networks)
             - Rows represent the coordinates of a neighboring cells
        """
        ...

    @abstractmethod
    def get_cells(
        self, coords: DiscreteCoordinate | DiscreteCoordinates | None = None
    ) -> DataFrame:
        """Retrieve a dataframe of specified cells with their properties and agents.

        Parameters
        ----------
        coords : DiscreteCoordinate | DiscreteCoordinates | None, optional
            The cells to retrieve. Default is None (all cells retrieved)

        Returns
        -------
        DataFrame
            A DataFrame with the properties of the cells and the agents placed in them.
        """
        ...

    # We define the cell conditions here, because ruff does not allow lambda functions

    def _any_cell_condition(
        self, cap: DiscreteSpaceCapacity
    ) -> BoolSeries | np.ndarray:
        return self._cells_capacity

    @abstractmethod
    def _empty_cell_condition(
        self, cap: DiscreteSpaceCapacity
    ) -> BoolSeries | np.ndarray: ...

    def _available_cell_condition(
        self, cap: DiscreteSpaceCapacity
    ) -> BoolSeries | np.ndarray:
        return cap > 0

    def _full_cell_condition(
        self, cap: DiscreteSpaceCapacity
    ) -> BoolSeries | np.ndarray:
        return cap == 0

    def _check_cells(
        self,
        pos: DiscreteCoordinate | DiscreteCoordinates,
        state: Literal["empty", "full", "available"],
    ) -> DataFrame:
        """
        Check the state of cells at given positions.

        Parameters
        ----------
        pos : DiscreteCoordinate | DiscreteCoordinates
            The positions to check
        state : Literal["empty", "full", "available"]
            The state to check for ("empty", "full", or "available")

        Returns
        -------
        DataFrame
            A dataframe with positions and a boolean column indicating the state
        """
        pos_df = self._get_df_coords(pos)

        if state == "empty":
            mask = self.empty_cells
        elif state == "full":
            mask = self.full_cells
        elif state == "available":
            mask = self.available_cells

        return self._df_with_columns(
            original_df=pos_df,
            data=self._df_get_bool_mask(
                pos_df,
                index_cols=self._pos_col_names,
                mask=mask,
            ),
            new_columns=state,
        )

    def _place_or_move_agents_to_cells(
        self,
        agents: IdsLike | AgentContainer | Collection[AgentContainer],
        cell_type: Literal["any", "empty", "available"],
        is_move: bool,
    ) -> Self:
        # Get Ids of agents
        agents = self._get_ids_srs(agents)

        if __debug__:
            # Check ids presence in model
            b_contained = self.model.agents.contains(agents)
            if (isinstance(b_contained, Series) and not b_contained.all()) or (
                isinstance(b_contained, bool) and not b_contained
            ):
                raise ValueError("Some agents are not in the model")

        # Get cells of specified type
        cells = self.sample_cells(len(agents), cell_type=cell_type)

        # Place agents
        if is_move:
            self.move_agents(agents, cells)
        else:
            self.place_agents(agents, cells)
        return self

    @abstractmethod
    def _get_df_coords(
        self,
        pos: DiscreteCoordinate | DiscreteCoordinates | None = None,
        agents: IdsLike | AgentContainer | Collection[AgentContainer] | None = None,
    ) -> DataFrame:
        """Get the DataFrame of coordinates from the specified positions or agents.

        Parameters
        ----------
        pos : DiscreteCoordinate | DiscreteCoordinates | None, optional
            The positions to get the DataFrame from, by default None
        agents : IdsLike | AgentContainer | Collection[AgentContainer] | None, optional
            The agents to get the DataFrame from, by default None

        Returns
        -------
        DataFrame
            A dataframe where the columns are the coordinates col_names and the rows are the positions

        Raises
        ------
        ValueError
            If neither pos or agents are specified
        """
        ...

    @abstractmethod
    def _sample_cells(
        self,
        n: int | None,
        with_replacement: bool,
        condition: Callable[[DiscreteSpaceCapacity], BoolSeries],
        respect_capacity: bool = True,
    ) -> DataFrame:
        """Sample cells from the grid according to a condition on the capacity.

        Parameters
        ----------
        n : int | None
            The number of cells to sample. If None, samples the maximum available.
        with_replacement : bool
            If the sampling should be with replacement
        condition : Callable[[DiscreteSpaceCapacity], BoolSeries]
            The condition to apply on the capacity
        respect_capacity : bool, optional
            If the capacity should be respected in the sampling.
            This is only relevant if cell_type is "empty" or "available", by default True

        Returns
        -------
        DataFrame
        """
        ...

    @abstractmethod
    def _update_capacity_cells(self, cells: DataFrame) -> DiscreteSpaceCapacity:
        """Update the cells' capacity after setting new properties.

        Parameters
        ----------
        cells : DataFrame
            A DF with the cells to update the capacity and the 'capacity' column

        Returns
        -------
        DiscreteSpaceCapacity
            The updated cells' capacity
        """
        ...

    @abstractmethod
    def _update_capacity_agents(
        self, agents: DataFrame | Series, operation: Literal["movement", "removal"]
    ) -> DiscreteSpaceCapacity:
        """Update the cells' capacity after moving agents.

        Parameters
        ----------
        agents : DataFrame | Series
            The moved agents with their new positions
        operation : Literal["movement", "removal"]
            The operation that was performed on the agents

        Returns
        -------
        DiscreteSpaceCapacity
            The updated cells' capacity
        """
        ...

    def __getitem__(self, cells: DiscreteCoordinate | DiscreteCoordinates) -> DataFrame:
        """Get the properties and agents of the specified cells.

        Parameters
        ----------
        cells : DiscreteCoordinate | DiscreteCoordinates
            The cells to get the properties for

        Returns
        -------
        DataFrame
            A DataFrame with the properties and agents of the cells
        """
        return self.get_cells(cells)

    def __getattr__(self, key: str) -> DataFrame:
        """Get the properties of the cells.

        Parameters
        ----------
        key : str
            The property to get

        Returns
        -------
        DataFrame
            A DataFrame with the properties of the cells
        """
        # Fallback, if key (property) is not found in the object,
        # then it must mean that it's in the _cells dataframe
        return self._cells[key]

    def __setitem__(
        self, cells: DiscreteCoordinates, properties: DataFrame | DataFrameInput
    ):
        """Set the properties of the specified cells.

        Parameters
        ----------
        cells : DiscreteCoordinates
            The cells to set the properties for
        properties : DataFrame | DataFrameInput
            The properties to set
        """
        self.set_cells(cells=cells, properties=properties, inplace=True)

    def __repr__(self) -> str:
        return f"{self.__class__.__name__}\n{str(self.cells)}"

    def __str__(self) -> str:
        return f"{self.__class__.__name__}\n{str(self.cells)}"

    @property
    def cells(self) -> DataFrame:
        """
        Obtain the properties and agents of the cells in the grid.

        Returns
        -------
        DataFrame
            A Dataframe with all cells, their properties and their agents
        """
        return self.get_cells()

    @cells.setter
    def cells(self, df: DataFrame):
        return self.set_cells(df, inplace=True)

    @property
    def empty_cells(self) -> DataFrame:
        """Get the empty cells (cells without any agent) in the grid.

        Returns
        -------
        DataFrame
            A DataFrame with the empty cells
        """
        return self._sample_cells(
            None, with_replacement=False, condition=self._empty_cell_condition
        )

    @property
    def available_cells(self) -> DataFrame:
        """Get the available cells (cells with at least one spot available) in the grid.

        Returns
        -------
        DataFrame
            A DataFrame with the available cells
        """
        return self._sample_cells(
            None, with_replacement=False, condition=self._available_cell_condition
        )

    @property
    def full_cells(self) -> DataFrame:
        """Get the full cells (cells without any spot available) in the grid.

        Returns
        -------
        DataFrame
            A DataFrame with the full cells
        """
        return self._sample_cells(
            None, with_replacement=False, condition=self._full_cell_condition
        )

    @property
    @abstractmethod
    def remaining_capacity(self) -> int | Infinity:
        """The remaining capacity of the cells in the grid.

        Returns
        -------
        int | Infinity
            None if the capacity is infinite, otherwise the remaining capacity
        """
        ...


class GridDF(DiscreteSpaceDF):
    """The GridDF class is an abstract class that defines the interface for all grid classes in mesa-frames.

    Inherits from DiscreteSpaceDF.

    Warning
    -------
    For rectangular grids:
    In this implementation, [0, ..., 0] is the bottom-left corner and
    [dimensions[0]-1, ..., dimensions[n-1]-1] is the top-right corner, consistent with
    Cartesian coordinates and Matplotlib/Seaborn plot outputs.
    The convention is different from `np.genfromtxt`_ and its use in the
    `mesa-examples Sugarscape model`_, where [0, ..., 0] is the top-left corner
    and [dimensions[0]-1, ..., dimensions[n-1]-1] is the bottom-right corner.

    For hexagonal grids:
    The coordinates are ordered according to the axial coordinate system.
    In this system, the hexagonal grid uses two axes (q and r) at 60 degrees to each other.
    The q-axis points to the right, and the r-axis points up and to the right.
    The [0, 0] coordinate is at the bottom-left corner of the grid.

    .. _np.genfromtxt: https://numpy.org/doc/stable/reference/generated/numpy.genfromtxt.html
    .. _mesa-examples Sugarscape model: https://github.com/projectmesa/mesa-examples/blob/e137a60e4e2f2546901bec497e79c4a7b0cc69bb/examples/sugarscape_g1mt/sugarscape_g1mt/model.py#L93-L94
    """

    _cells_capacity: (
        GridCapacity  # Storing the remaining capacity of the cells in the grid
    )
    _neighborhood_type: Literal[
        "moore", "von_neumann", "hexagonal"
    ]  # The type of neighborhood to consider
    _offsets: DataFrame  # The offsets to compute the neighborhood of a cell
    _torus: bool  # If the grid is a torus

    def __init__(
        self,
        model: mesa_frames.concrete.model.ModelDF,
        dimensions: Sequence[int],
        torus: bool = False,
        capacity: int | None = None,
        neighborhood_type: str = "moore",
    ):
        """Create a new GridDF.

        Parameters
        ----------
        model : mesa_frames.concrete.model.ModelDF
            The model to which the space belongs
        dimensions : Sequence[int]
            The dimensions of the grid
        torus : bool, optional
            If the grid is a torus, by default False
        capacity : int | None, optional
            The maximum capacity for cells (default is infinite), by default None
        neighborhood_type : str, optional
            The type of neighborhood to consider, by default "moore"
        """
        super().__init__(model, capacity)
        self._dimensions = dimensions
        self._torus = torus
        self._pos_col_names = [f"dim_{k}" for k in range(len(dimensions))]
        self._center_col_names = [x + "_center" for x in self._pos_col_names]
        self._agents = self._df_constructor(
            columns=["agent_id"] + self._pos_col_names,
            index_cols="agent_id",
            dtypes={"agent_id": "uint64"} | {col: int for col in self._pos_col_names},
        )

        cells_df_dtypes = {col: int for col in self._pos_col_names}
        cells_df_dtypes.update(
            {"capacity": float}  # Capacity can be float if we want to represent np.nan
        )
        self._cells = self._df_constructor(
            columns=self._pos_col_names + ["capacity"],
            index_cols=self._pos_col_names,
            dtypes=cells_df_dtypes,
        )
        self._offsets = self._compute_offsets(neighborhood_type)
        self._cells_capacity = self._generate_empty_grid(dimensions, capacity)
        self._neighborhood_type = neighborhood_type

    def get_directions(
        self,
        pos0: GridCoordinate | GridCoordinates | None = None,
        pos1: GridCoordinate | GridCoordinates | None = None,
        agents0: IdsLike | AgentContainer | Collection[AgentContainer] | None = None,
        agents1: IdsLike | AgentContainer | Collection[AgentContainer] | None = None,
        normalize: bool = False,
    ) -> DataFrame:
        result = self._calculate_differences(pos0, pos1, agents0, agents1)
        if normalize:
            result = self._df_div(result, other=self._df_norm(result))
        return result

    def get_distances(
        self,
        pos0: GridCoordinate | GridCoordinates | None = None,
        pos1: GridCoordinate | GridCoordinates | None = None,
        agents0: IdsLike | AgentContainer | Collection[AgentContainer] | None = None,
        agents1: IdsLike | AgentContainer | Collection[AgentContainer] | None = None,
    ) -> DataFrame:
        result = self._calculate_differences(pos0, pos1, agents0, agents1)
        return self._df_norm(result, "distance", True)

    def get_neighbors(
        self,
        radius: int | Sequence[int],
        pos: GridCoordinate | GridCoordinates | None = None,
        agents: IdsLike | AgentContainer | Collection[AgentContainer] | None = None,
        include_center: bool = False,
    ) -> DataFrame:
        neighborhood_df = self.get_neighborhood(
            radius=radius, pos=pos, agents=agents, include_center=include_center
        )
        return self._df_get_masked_df(
            df=self._agents,
            index_cols=self._pos_col_names,
            mask=neighborhood_df,
        )

    def get_neighborhood(
        self,
        radius: int | Sequence[int] | ArrayLike,
        pos: GridCoordinate | GridCoordinates | None = None,
        agents: IdsLike | AgentContainer | Collection[AgentContainer] | None = None,
        include_center: bool = False,
    ) -> DataFrame:
        pos_df = self._get_df_coords(pos, agents)

        if __debug__:
            if isinstance(radius, ArrayLike):
                if len(radius) != len(pos_df):
                    raise ValueError(
                        "The length of the radius sequence must be equal to the number of positions/agents"
                    )

        ## Create all possible neighbors by multiplying offsets by the radius and adding original pos

        # If radius is a sequence, get the maximum radius (we will drop unnecessary neighbors later, time-efficient but memory-inefficient)
        if isinstance(radius, ArrayLike):
            radius_srs = self._srs_constructor(radius, name="radius")
            radius_df = self._srs_to_df(radius_srs)
            max_radius = radius_srs.max()
        else:
            max_radius = radius

        range_df = self._srs_to_df(
            self._srs_range(name="radius", start=1, end=max_radius + 1)
        )

        neighbors_df = self._df_join(
            self._offsets,
            range_df,
            how="cross",
        )

        neighbors_df = self._df_with_columns(
            neighbors_df,
            data=self._df_mul(
                neighbors_df[self._pos_col_names], neighbors_df["radius"]
            ),
            new_columns=self._pos_col_names,
        )

        if self.neighborhood_type == "hexagonal":
            # We need to add in-between cells for hexagonal grids
            # In-between offsets (for every radius k>=2, we need k-1 in-between cells)
            in_between_cols = ["in_between_dim_0", "in_between_dim_1"]
            radius_srs = self._srs_constructor(
                np.repeat(np.arange(1, max_radius + 1), np.arange(0, max_radius)),
                name="radius",
            )
            radius_df = self._srs_to_df(radius_srs)
            radius_df = self._df_with_columns(
                radius_df,
                self._df_groupby_cumcount(radius_df, "radius", name="offset"),
                new_columns="offset",
            )

            in_between_df = self._df_join(
                self._in_between_offsets,
                radius_df,
                how="cross",
            )
            # We multiply the radius to get the directional cells
            in_between_df = self._df_with_columns(
                in_between_df,
                data=self._df_mul(
                    in_between_df[self._pos_col_names], in_between_df["radius"]
                ),
                new_columns=self._pos_col_names,
            )
            # We multiply the offset (from the directional cells) to get the in-between offset for each radius
            in_between_df = self._df_with_columns(
                in_between_df,
                data=self._df_mul(
                    in_between_df[in_between_cols], in_between_df["offset"]
                ),
                new_columns=in_between_cols,
            )
            # We add the in-between offset to the directional cells to obtain the in-between cells
            in_between_df = self._df_with_columns(
                in_between_df,
                data=self._df_add(
                    in_between_df[self._pos_col_names],
                    self._df_rename_columns(
                        in_between_df[in_between_cols],
                        in_between_cols,
                        self._pos_col_names,
                    ),
                ),
                new_columns=self._pos_col_names,
            )

            in_between_df = self._df_drop_columns(
                in_between_df, in_between_cols + ["offset"]
            )

            neighbors_df = self._df_concat(
                [neighbors_df, in_between_df], how="vertical"
            )
            radius_df = self._df_drop_columns(radius_df, "offset")

        neighbors_df = self._df_join(
            neighbors_df, pos_df, how="cross", suffix="_center"
        )

        center_df = self._df_rename_columns(
            neighbors_df[self._center_col_names],
            self._center_col_names,
            self._pos_col_names,
        )  # We rename the columns to the original names for the addition

        neighbors_df = self._df_with_columns(
            original_df=neighbors_df,
            new_columns=self._pos_col_names,
            data=self._df_add(
                neighbors_df[self._pos_col_names],
                center_df,
            ),
        )

        # If radius is a sequence, filter unnecessary neighbors
        if isinstance(radius, ArrayLike):
            radius_df = self._df_rename_columns(
                self._df_concat([pos_df, radius_df], how="horizontal"),
                self._pos_col_names + ["radius"],
                self._center_col_names + ["max_radius"],
            )

            neighbors_df = self._df_join(
                neighbors_df,
                radius_df,
                on=self._center_col_names,
            )
            neighbors_df = self._df_get_masked_df(
                neighbors_df, mask=neighbors_df["radius"] <= neighbors_df["max_radius"]
            )
            neighbors_df = self._df_drop_columns(neighbors_df, "max_radius")

        # If torus, "normalize" (take modulo) for out-of-bounds cells
        if self._torus:
            neighbors_df = self._df_with_columns(
                neighbors_df,
                data=self.torus_adj(neighbors_df[self._pos_col_names]),
                new_columns=self._pos_col_names,
            )
            # Remove duplicates
            neighbors_df = self._df_drop_duplicates(neighbors_df, self._pos_col_names)

        # Filter out-of-bound neighbors
        mask = self._df_all(
            self._df_and(
                self._df_lt(
                    neighbors_df[self._pos_col_names], self._dimensions, axis="columns"
                ),
                neighbors_df >= 0,
            )
        )
        neighbors_df = self._df_get_masked_df(neighbors_df, mask=mask)

        if include_center:
            center_df = self._df_rename_columns(
                pos_df, self._pos_col_names, self._center_col_names
            )
            pos_df = self._df_with_columns(
                pos_df,
                data=0,
                new_columns="radius",
            )
            pos_df = self._df_concat([pos_df, center_df], how="horizontal")

            neighbors_df = self._df_concat(
                [pos_df, neighbors_df], how="vertical", ignore_index=True
            )

        return neighbors_df

    def get_cells(
        self, coords: GridCoordinate | GridCoordinates | None = None
    ) -> DataFrame:
        # TODO : Consider whether not outputting the agents at all (fastest),
        # outputting a single agent per cell (current)
        # or outputting all agents per cell in a imploded list (slowest, https://stackoverflow.com/a/66018377)
        if not coords:
            cells_df = self._cells
        else:
            coords_df = self._get_df_coords(pos=coords)
            cells_df = self._df_get_masked_df(
                df=self._cells, index_cols=self._pos_col_names, mask=coords_df
            )
        return self._df_join(
            left=cells_df,
            right=self._agents,
            index_cols=self._pos_col_names,
            on=self._pos_col_names,
        )

    def out_of_bounds(self, pos: GridCoordinate | GridCoordinates) -> DataFrame:
        """Check if a position is out of bounds in a non-toroidal grid.

        Parameters
        ----------
        pos : GridCoordinate | GridCoordinates
            The position to check

        Returns
        -------
        DataFrame
            A DataFrame with the coordinates and an 'out_of_bounds' containing boolean values.

        Raises
        ------
        ValueError
            If the grid is a torus
        """
        if self.torus:
            raise ValueError("This method is only valid for non-torus grids")
        pos_df = self._get_df_coords(pos, check_bounds=False)
        out_of_bounds = self._df_all(
            self._df_or(
                pos_df < 0,
                self._df_ge(
                    pos_df,
                    self._dimensions,
                    axis="columns",
                    index_cols=self._pos_col_names,
                ),
            ),
            name="out_of_bounds",
        )
        return self._df_concat(
            objs=[pos_df, self._srs_to_df(out_of_bounds)], how="horizontal"
        )

    def remove_agents(
        self,
        agents: IdsLike | AgentContainer | Collection[AgentContainer],
        inplace: bool = True,
    ) -> Self:
        obj = self._get_obj(inplace)

        agents = obj._get_ids_srs(agents)

        if __debug__:
            # Check ids presence in model
            b_contained = obj.model.agents.contains(agents)
            if (isinstance(b_contained, Series) and not b_contained.all()) or (
                isinstance(b_contained, bool) and not b_contained
            ):
                raise ValueError("Some agents are not in the model")

        # Remove agents
        obj._cells_capacity = obj._update_capacity_agents(agents, operation="removal")

        obj._agents = obj._df_remove(obj._agents, mask=agents, index_cols="agent_id")

        return obj

    def torus_adj(self, pos: GridCoordinate | GridCoordinates) -> DataFrame:
        """Get the toroidal adjusted coordinates of a position.

        Parameters
        ----------
        pos : GridCoordinate | GridCoordinates
            The coordinates to adjust

        Returns
        -------
        DataFrame
            The adjusted coordinates
        """
        df_coords = self._get_df_coords(pos)
        df_coords = self._df_mod(df_coords, self._dimensions, axis="columns")
        return df_coords

    def _calculate_differences(
        self,
        pos0: GridCoordinate | GridCoordinates | None,
        pos1: GridCoordinate | GridCoordinates | None,
        agents0: IdsLike | AgentContainer | Collection[AgentContainer] | None,
        agents1: IdsLike | AgentContainer | Collection[AgentContainer] | None,
    ) -> DataFrame:
        """Calculate the differences between two positions or agents.

        Parameters
        ----------
        pos0 : GridCoordinate | GridCoordinates | None
            The starting positions
        pos1 : GridCoordinate | GridCoordinates | None
            The ending positions
        agents0 : IdsLike | AgentContainer | Collection[AgentContainer] | None
            The starting agents
        agents1 : IdsLike | AgentContainer | Collection[AgentContainer] | None
            The ending agents

        Returns
        -------
        DataFrame

        Raises
        ------
        ValueError
            If objects do not have the same length
        """
        pos0_df = self._get_df_coords(pos0, agents0)
        pos1_df = self._get_df_coords(pos1, agents1)
        if __debug__ and len(pos0_df) != len(pos1_df):
            raise ValueError("objects must have the same length")
        return pos1_df - pos0_df

    def _compute_offsets(self, neighborhood_type: str) -> DataFrame:
        """Generate offsets for the neighborhood.

        Parameters
        ----------
        neighborhood_type : str
            The type of neighborhood to consider

        Returns
        -------
        DataFrame
            A DataFrame with the offsets

        Raises
        ------
        ValueError
            If the neighborhood type is invalid
        ValueError
            If the grid has more than 2 dimensions and the neighborhood type is 'hexagonal'
        """
        if neighborhood_type == "moore":
            ranges = [range(-1, 2) for _ in self._dimensions]
            directions = [d for d in product(*ranges) if any(d)]
        elif neighborhood_type == "von_neumann":
            ranges = [range(-1, 2) for _ in self._dimensions]
            directions = [
                d for d in product(*ranges) if sum(map(abs, d)) <= 1 and any(d)
            ]
        elif neighborhood_type == "hexagonal":
            if __debug__ and len(self._dimensions) > 2:
                raise ValueError(
                    "Hexagonal neighborhood is only valid for 2-dimensional grids"
                )
            directions = [
                (1, 0),  # East
                (1, -1),  # South-West
                (0, -1),  # South-East
                (-1, 0),  # West
                (-1, 1),  # North-West
                (0, 1),  # North-East
            ]
            in_between = [
                (-1, -1),  # East -> South-East
                (0, 1),  # South-West -> West
                (-1, 0),  # South-East -> South-West
                (1, 1),  # West -> North-West
                (1, 0),  # North-West -> North-East
                (0, -1),  # North-East -> East
            ]
            df = self._df_constructor(data=directions, columns=self._pos_col_names)
            self._in_between_offsets = self._df_with_columns(
                df,
                data=in_between,
                new_columns=["in_between_dim_0", "in_between_dim_1"],
            )
            return df
        else:
            raise ValueError("Invalid neighborhood type specified")
        return self._df_constructor(data=directions, columns=self._pos_col_names)

    def _get_df_coords(
        self,
        pos: GridCoordinate | GridCoordinates | None = None,
        agents: IdsLike | AgentContainer | Collection[AgentContainer] | None = None,
        check_bounds: bool = True,
    ) -> DataFrame:
        """Get the DataFrame of coordinates from the specified positions or agents.

        Parameters
        ----------
        pos : GridCoordinate | GridCoordinates | None, optional
            The positions to get the DataFrame from, by default None
        agents : IdsLike | AgentContainer | Collection[AgentContainer] | None, optional
            The agents to get the DataFrame from, by default None
        check_bounds: bool, optional
            If the positions should be checked for out-of-bounds in non-toroidal grids, by default True

        Returns
        -------
        DataFrame
            A dataframe where the columns are "dim_0, dim_1, ..." and the rows are the coordinates

        Raises
        ------
        ValueError
            If neither pos or agents are specified
        """
        if __debug__:
            if pos is None and agents is None:
                raise ValueError("Neither pos or agents are specified")
            elif pos is not None and agents is not None:
                raise ValueError("Both pos and agents are specified")
            # If the grid is non-toroidal, we have to check whether any position is out of bounds
            if not self.torus and pos is not None and check_bounds:
                pos = self.out_of_bounds(pos)
                if pos["out_of_bounds"].any():
                    raise ValueError(
                        "If the grid is non-toroidal, every position must be in-bound"
                    )
            if agents is not None:
                agents = self._get_ids_srs(agents)
                # Check ids presence in model
                b_contained = self.model.agents.contains(agents)
                if (isinstance(b_contained, Series) and not b_contained.all()) or (
                    isinstance(b_contained, bool) and not b_contained
                ):
                    raise ValueError("Some agents are not present in the model")

                # Check ids presence in the grid
                b_contained = self._df_contains(self._agents, "agent_id", agents)
                if (isinstance(b_contained, Series) and not b_contained.all()) or (
                    isinstance(b_contained, bool) and not b_contained
                ):
                    raise ValueError("Some agents are not placed in the grid")
                # Check ids are unique
                agents = pl.Series(agents)
                if agents.n_unique() != len(agents):
                    raise ValueError("Some agents are present multiple times")
        if agents is not None:
            df = self._df_get_masked_df(
                self._agents, index_cols="agent_id", mask=agents
            )
            df = self._df_reindex(df, agents, "agent_id")
            return self._df_reset_index(df, index_cols="agent_id", drop=True)
        if isinstance(pos, DataFrame):
            return self._df_reset_index(pos[self._pos_col_names], drop=True)
        elif (
            isinstance(pos, Collection)
            and isinstance(pos[0], Collection)
            and (len(pos[0]) == len(self._dimensions))
        ):  # We only test the first coordinate for performance
            # This means that we have a collection of coordinates
            return self._df_constructor(
                data=pos,
                columns=self._pos_col_names,
                dtypes={col: int for col in self._pos_col_names},
            )
        elif isinstance(pos, ArrayLike) and len(pos) == len(self._dimensions):
            # This means that the sequence is already a sequence where each element is the
            # sequence of coordinates for dimension i
            for i, c in enumerate(pos):
                if isinstance(c, slice):
                    start = c.start if c.start is not None else 0
                    step = c.step if c.step is not None else 1
                    stop = c.stop if c.stop is not None else self._dimensions[i]
                    pos[i] = self._srs_range(start=start, stop=stop, step=step)
            return self._df_constructor(
                data=[pos],
                columns=self._pos_col_names,
                dtypes={col: int for col in self._pos_col_names},
            )
        elif isinstance(pos, int) and len(self._dimensions) == 1:
            return self._df_constructor(
                data=[pos],
                columns=self._pos_col_names,
                dtypes={col: int for col in self._pos_col_names},
            )
        else:
            raise ValueError("Invalid coordinates")

    def _place_or_move_agents(
        self,
        agents: IdsLike | AgentContainer | Collection[AgentContainer],
        pos: GridCoordinate | GridCoordinates,
        is_move: bool,
    ) -> Self:
        agents = self._get_ids_srs(agents)

        if __debug__:
            # Warn if agents are already placed
            if is_move:
                if not self._df_contains(self._agents, "agent_id", agents).all():
                    warn("Some agents are not present in the grid", RuntimeWarning)
            else:  # is "place"
                if self._df_contains(self._agents, "agent_id", agents).any():
                    warn("Some agents are already present in the grid", RuntimeWarning)

            # Check if agents are present in the model
            b_contained = self.model.agents.contains(agents)
            if (isinstance(b_contained, Series) and not b_contained.all()) or (
                isinstance(b_contained, bool) and not b_contained
            ):
                raise ValueError("Some agents are not present in the model")

            # Check if there is enough capacity
            if self._capacity:
                # If len(agents) > remaining_capacity + len(agents that will move)
                if len(agents) > self.remaining_capacity + len(
                    self._df_get_masked_df(
                        self._agents,
                        index_cols="agent_id",
                        mask=agents,
                    )
                ):
                    raise ValueError("Not enough capacity in the space for all agents")

        # Place or move agents (checking that capacity is respected)
        pos_df = self._get_df_coords(pos)
        agents_df = self._srs_to_df(agents)

        if __debug__:
            if len(agents_df) != len(pos_df):
                raise ValueError("The number of agents and positions must be equal")

        new_df = self._df_concat(
            [agents_df, pos_df], how="horizontal", index_cols="agent_id"
        )
        self._cells_capacity = self._update_capacity_agents(
            new_df, operation="movement"
        )
        self._agents = self._df_combine_first(
            new_df, self._agents, index_cols="agent_id"
        )
        return self

    @abstractmethod
    def _generate_empty_grid(
        self, dimensions: Sequence[int], capacity: int | None
    ) -> GridCapacity:
        """Generate an empty grid with the specified dimensions and capacity.

        Parameters
        ----------
        dimensions : Sequence[int]
            The dimensions of the grid
        capacity : int | None
            The capacity of the grid

        Returns
        -------
        GridCapacity
        """
        ...

    @property
    def dimensions(self) -> Sequence[int]:
        """The dimensions of the grid.

        They are set uniquely at the creation of the grid.

        Returns
        -------
        Sequence[int]
            The dimensions of the grid
        """
        return self._dimensions

    @property
    def neighborhood_type(self) -> Literal["moore", "von_neumann", "hexagonal"]:
        """The type of neighborhood to consider (moore, von_neumann, hexagonal).

        It is set uniquely at the creation of the grid.

        Returns
        -------
        Literal['moore', 'von_neumann', 'hexagonal']
        """
        return self._neighborhood_type

    @property
    def torus(self) -> bool:
        """If the grid is a torus (wraps around at the edges).

        Can be set uniquely at the creation of the grid.

        Returns
        -------
        bool
            Whether the grid is a torus
        """
        return self._torus<|MERGE_RESOLUTION|>--- conflicted
+++ resolved
@@ -439,11 +439,7 @@
             return self._srs_constructor([], name="agent_id", dtype="uint64")
         if isinstance(agents, AgentSetDF):
             return self._srs_constructor(
-<<<<<<< HEAD
-                self._df_index(agents, "unique_id"), name="agent_id", dtype="uint64"
-=======
                 self._df_index(agents.agents, "unique_id"), name="agent_id"
->>>>>>> 4dcf44f3
             )
         elif isinstance(agents, AgentsDF):
             return self._srs_constructor(agents._ids, name="agent_id", dtype="uint64")
@@ -453,13 +449,7 @@
                 if isinstance(a, AgentSetDF):
                     ids.append(
                         self._srs_constructor(
-<<<<<<< HEAD
-                            self._df_index(a, "unique_id"),
-                            name="agent_id",
-                            dtype="uint64",
-=======
                             self._df_index(a.agents, "unique_id"), name="agent_id"
->>>>>>> 4dcf44f3
                         )
                     )
                 elif isinstance(a, AgentsDF):
