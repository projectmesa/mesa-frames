"""
Abstract base classes for agent containers in mesa-frames.

This module defines the core abstractions for agent containers in the mesa-frames
extension. It provides the foundation for implementing agent storage and
manipulation using DataFrame-based approaches.

Classes:
    AgentContainer(CopyMixin):
        An abstract base class that defines the common interface for all agent
        containers in mesa-frames. It inherits from CopyMixin to provide fast
        copying functionality.

    AgentSetDF(AgentContainer, DataFrameMixin):
        An abstract base class for agent sets that use DataFrames as the underlying
        storage mechanism. It inherits from both AgentContainer and DataFrameMixin
        to combine agent container functionality with DataFrame operations.

These abstract classes are designed to be subclassed by concrete implementations
that use Polars library as their backend.

Usage:
    These classes should not be instantiated directly. Instead, they should be
    subclassed to create concrete implementations:

    from mesa_frames.abstract.agents import AgentSetDF

    class AgentSetPolars(AgentSetDF):
        def __init__(self, model):
            super().__init__(model)
            # Implementation using polars DataFrame
            ...

        # Implement other abstract methods

Note:
    The abstract methods in these classes use Python's @abstractmethod decorator,
    ensuring that concrete subclasses must implement these methods.

Attributes and methods of each class are documented in their respective docstrings.
"""

from __future__ import annotations  # PEP 563: postponed evaluation of type annotations

from abc import abstractmethod
from collections.abc import Callable, Collection, Iterable, Iterator, Sequence
from contextlib import suppress
from typing import Any, Literal, Self, overload

from numpy.random import Generator

from mesa_frames.abstract.mixin import CopyMixin, DataFrameMixin
from mesa_frames.types_ import (
    AgentMask,
    BoolSeries,
    DataFrame,
    DataFrameInput,
    IdsLike,
    Index,
    Series,
)

<<<<<<< HEAD
import warnings

if TYPE_CHECKING:
    from mesa_frames.abstract.space import SpaceDF
    from mesa_frames.concrete.agents import AgentSetDF
    from mesa_frames.concrete.model import ModelDF

=======
>>>>>>> 470f8ae6

class AgentContainer(CopyMixin):
    """An abstract class for containing agents. Defines the common interface for AgentSetDF and AgentsDF."""

    _copy_only_reference: list[str] = [
        "_model",
    ]
    _model: mesa_frames.concrete.model.ModelDF

    @abstractmethod
    def __init__(self) -> None: ...

    def discard(
        self,
        agents: IdsLike
        | AgentMask
        | mesa_frames.concrete.agents.AgentSetDF
        | Collection[mesa_frames.concrete.agents.AgentSetDF],
        inplace: bool = True,
    ) -> Self:
        """Remove agents from the AgentContainer. Does not raise an error if the agent is not found.

        Parameters
        ----------
        agents : IdsLike | AgentMask | mesa_frames.concrete.agents.AgentSetDF | Collection[mesa_frames.concrete.agents.AgentSetDF]
            The agents to remove
        inplace : bool
            Whether to remove the agent in place. Defaults to True.

        Returns
        -------
        Self
            The updated AgentContainer.
        """
        with suppress(KeyError, ValueError):
            return self.remove(agents, inplace=inplace)
        return self._get_obj(inplace)

    @abstractmethod
    def add(
        self,
        agents: DataFrame
        | DataFrameInput
        | mesa_frames.concrete.agents.AgentSetDF
        | Collection[mesa_frames.concrete.agents.AgentSetDF],
        inplace: bool = True,
    ) -> Self:
        """Add agents to the AgentContainer.

        Parameters
        ----------
        agents : DataFrame | DataFrameInput | mesa_frames.concrete.agents.AgentSetDF | Collection[mesa_frames.concrete.agents.AgentSetDF]
            The agents to add.
        inplace : bool
            Whether to add the agents in place. Defaults to True.

        Returns
        -------
        Self
            The updated AgentContainer.
        """
        ...

    @overload
    @abstractmethod
    def contains(self, agents: int) -> bool: ...

    @overload
    @abstractmethod
    def contains(
        self, agents: mesa_frames.concrete.agents.AgentSetDF | IdsLike
    ) -> BoolSeries: ...

    @abstractmethod
    def contains(
        self, agents: mesa_frames.concrete.agents.AgentSetDF | IdsLike
    ) -> bool | BoolSeries:
        """Check if agents with the specified IDs are in the AgentContainer.

        Parameters
        ----------
        agents : mesa_frames.concrete.agents.AgentSetDF | IdsLike
            The ID(s) to check for.

        Returns
        -------
        bool | BoolSeries
            True if the agent is in the AgentContainer, False otherwise.
        """

    @overload
    @abstractmethod
    def do(
        self,
        method_name: str,
        *args: Any,
        mask: AgentMask | None = None,
        return_results: Literal[False] = False,
        inplace: bool = True,
        **kwargs: Any,
    ) -> Self: ...

    @overload
    @abstractmethod
    def do(
        self,
        method_name: str,
        *args: Any,
        mask: AgentMask | None = None,
        return_results: Literal[True],
        inplace: bool = True,
        **kwargs: Any,
    ) -> Any | dict[mesa_frames.concrete.agents.AgentSetDF, Any]: ...

    @abstractmethod
    def do(
        self,
        method_name: str,
        *args: Any,
        mask: AgentMask | None = None,
        return_results: bool = False,
        inplace: bool = True,
        **kwargs: Any,
    ) -> Self | Any | dict[mesa_frames.concrete.agents.AgentSetDF, Any]:
        """Invoke a method on the AgentContainer.

        Parameters
        ----------
        method_name : str
            The name of the method to invoke.
        *args : Any
            Positional arguments to pass to the method
        mask : AgentMask | None, optional
            The subset of agents on which to apply the method
        return_results : bool, optional
            Whether to return the result of the method, by default False
        inplace : bool, optional
            Whether the operation should be done inplace, by default False
        **kwargs : Any
            Keyword arguments to pass to the method

        Returns
        -------
        Self | Any | dict[mesa_frames.concrete.agents.AgentSetDF, Any]
            The updated AgentContainer or the result of the method.
        """
        ...

    @abstractmethod
    @overload
    def get(self, attr_names: str) -> Series | dict[str, Series]: ...

    @abstractmethod
    @overload
    def get(
        self, attr_names: Collection[str] | None = None
    ) -> DataFrame | dict[str, DataFrame]: ...

    @abstractmethod
    def get(
        self,
        attr_names: str | Collection[str] | None = None,
        mask: AgentMask | None = None,
    ) -> Series | dict[str, Series] | DataFrame | dict[str, DataFrame]:
        """Retrieve the value of a specified attribute for each agent in the AgentContainer.

        Parameters
        ----------
        attr_names : str | Collection[str] | None, optional
            The attributes to retrieve. If None, all attributes are retrieved. Defaults to None.
        mask : AgentMask | None, optional
            The AgentMask of agents to retrieve the attribute for. If None, attributes of all agents are returned. Defaults to None.

        Returns
        -------
        Series | dict[str, Series] | DataFrame | dict[str, DataFrame]
            The attribute values.
        """
        ...

    @abstractmethod
    def remove(
        self,
        agents: (
            IdsLike
            | AgentMask
            | mesa_frames.concrete.agents.AgentSetDF
            | Collection[mesa_frames.concrete.agents.AgentSetDF]
        ),
        inplace: bool = True,
    ) -> Self:
        """Remove the agents from the AgentContainer.

        Parameters
        ----------
        agents : IdsLike | AgentMask | mesa_frames.concrete.agents.AgentSetDF | Collection[mesa_frames.concrete.agents.AgentSetDF]
            The agents to remove.
        inplace : bool, optional
            Whether to remove the agent in place.

        Returns
        -------
        Self
            The updated AgentContainer.
        """
        ...

    @abstractmethod
    def select(
        self,
        mask: AgentMask | None = None,
        filter_func: Callable[[Self], AgentMask] | None = None,
        n: int | None = None,
        negate: bool = False,
        inplace: bool = True,
    ) -> Self:
        """Select agents in the AgentContainer based on the given criteria.

        Parameters
        ----------
        mask : AgentMask | None, optional
            The AgentMask of agents to be selected, by default None
        filter_func : Callable[[Self], AgentMask] | None, optional
            A function which takes as input the AgentContainer and returns a AgentMask, by default None
        n : int | None, optional
            The maximum number of agents to be selected, by default None
        negate : bool, optional
            If the selection should be negated, by default False
        inplace : bool, optional
            If the operation should be performed on the same object, by default True

        Returns
        -------
        Self
            A new or updated AgentContainer.
        """
        ...

    @abstractmethod
    @overload
    def set(
        self,
        attr_names: dict[str, Any],
        values: None,
        mask: AgentMask | None = None,
        inplace: bool = True,
    ) -> Self: ...

    @abstractmethod
    @overload
    def set(
        self,
        attr_names: str | Collection[str],
        values: Any,
        mask: AgentMask | None = None,
        inplace: bool = True,
    ) -> Self: ...

    @abstractmethod
    def set(
        self,
        attr_names: DataFrameInput | str | Collection[str],
        values: Any | None = None,
        mask: AgentMask | None = None,
        inplace: bool = True,
    ) -> Self:
        """Set the value of a specified attribute or attributes for each agent in the mask in AgentContainer.

        Parameters
        ----------
        attr_names : DataFrameInput | str | Collection[str]
            The key can be:
            - A string: sets the specified column of the agents in the AgentContainer.
            - A collection of strings: sets the specified columns of the agents in the AgentContainer.
            - A dictionary: keys should be attributes and values should be the values to set. Value should be None.
        values : Any | None
            The value to set the attribute to. If None, attr_names must be a dictionary.
        mask : AgentMask | None
            The AgentMask of agents to set the attribute for.
        inplace : bool
            Whether to set the attribute in place.

        Returns
        -------
        Self
            The updated agent set.
        """
        ...

    @abstractmethod
    def shuffle(self, inplace: bool = False) -> Self:
        """Shuffles the order of agents in the AgentContainer.

        Parameters
        ----------
        inplace : bool
            Whether to shuffle the agents in place.

        Returns
        -------
        Self
            A new or updated AgentContainer.
        """

    @abstractmethod
    def sort(
        self,
        by: str | Sequence[str],
        ascending: bool | Sequence[bool] = True,
        inplace: bool = True,
        **kwargs,
    ) -> Self:
        """
        Sorts the agents in the agent set based on the given criteria.

        Parameters
        ----------
        by : str | Sequence[str]
            The attribute(s) to sort by.
        ascending : bool | Sequence[bool]
            Whether to sort in ascending order.
        inplace : bool
            Whether to sort the agents in place.
        **kwargs
            Keyword arguments to pass to the sort

        Returns
        -------
        Self
            A new or updated AgentContainer.
        """

    def __add__(
        self,
        other: DataFrame
        | DataFrameInput
        | mesa_frames.concrete.agents.AgentSetDF
        | Collection[mesa_frames.concrete.agents.AgentSetDF],
    ) -> Self:
        """Add agents to a new AgentContainer through the + operator.

        Parameters
        ----------
        other : DataFrame | DataFrameInput | mesa_frames.concrete.agents.AgentSetDF | Collection[mesa_frames.concrete.agents.AgentSetDF]
            The agents to add.

        Returns
        -------
        Self
            A new AgentContainer with the added agents.
        """
        return self.add(agents=other, inplace=False)

    def __contains__(self, agents: int | AgentSetDF) -> bool:
        """Check if an agent is in the AgentContainer.

        Parameters
        ----------
        agents : int | AgentSetDF
            The ID(s) or AgentSetDF to check for.

        Returns
        -------
        bool
            True if the agent is in the AgentContainer, False otherwise.
        """
        return self.contains(agents=agents)

    @overload
    def __getitem__(
        self, key: str | tuple[AgentMask, str]
    ) -> Series | dict[AgentSetDF, Series]: ...

    @overload
    def __getitem__(
        self,
        key: AgentMask | Collection[str] | tuple[AgentMask, Collection[str]],
    ) -> DataFrame | dict[AgentSetDF, DataFrame]: ...

    def __getitem__(
        self,
        key: (
            str
            | Collection[str]
            | AgentMask
            | tuple[AgentMask, str]
            | tuple[AgentMask, Collection[str]]
            | tuple[dict[AgentSetDF, AgentMask], str]
            | tuple[dict[AgentSetDF, AgentMask], Collection[str]]
        ),
    ) -> Series | DataFrame | dict[AgentSetDF, Series] | dict[AgentSetDF, DataFrame]:
        """Implement the [] operator for the AgentContainer.

        The key can be:
        - An attribute or collection of attributes (eg. AgentContainer["str"], AgentContainer[["str1", "str2"]]): returns the specified column(s) of the agents in the AgentContainer.
        - An AgentMask (eg. AgentContainer[AgentMask]): returns the agents in the AgentContainer that satisfy the AgentMask.
        - A tuple (eg. AgentContainer[AgentMask, "str"]): returns the specified column of the agents in the AgentContainer that satisfy the AgentMask.
        - A tuple with a dictionary (eg. AgentContainer[{AgentSetDF: AgentMask}, "str"]): returns the specified column of the agents in the AgentContainer that satisfy the AgentMask from the dictionary.
        - A tuple with a dictionary (eg. AgentContainer[{AgentSetDF: AgentMask}, Collection[str]]): returns the specified columns of the agents in the AgentContainer that satisfy the AgentMask from the dictionary.

        Parameters
        ----------
        key : str | Collection[str] | AgentMask | tuple[AgentMask, str] | tuple[AgentMask, Collection[str]] | tuple[dict[AgentSetDF, AgentMask], str] | tuple[dict[AgentSetDF, AgentMask], Collection[str]]
            The key to retrieve.

        Returns
        -------
        Series | DataFrame | dict[AgentSetDF, Series] | dict[AgentSetDF, DataFrame]
            The attribute values.
        """
        # TODO: fix types
        if isinstance(key, tuple):
            return self.get(mask=key[0], attr_names=key[1])
        else:
            if isinstance(key, str) or (
                isinstance(key, Collection) and all(isinstance(k, str) for k in key)
            ):
                return self.get(attr_names=key)
            else:
                return self.get(mask=key)

    def __iadd__(
        self,
        other: (
            DataFrame
            | DataFrameInput
            | mesa_frames.concrete.agents.AgentSetDF
            | Collection[mesa_frames.concrete.agents.AgentSetDF]
        ),
    ) -> Self:
        """Add agents to the AgentContainer through the += operator.

        Parameters
        ----------
        other : DataFrame | DataFrameInput | mesa_frames.concrete.agents.AgentSetDF | Collection[mesa_frames.concrete.agents.AgentSetDF]
            The agents to add.

        Returns
        -------
        Self
            The updated AgentContainer.
        """
        return self.add(agents=other, inplace=True)

    def __isub__(
        self,
        other: (
            IdsLike
            | AgentMask
            | mesa_frames.concrete.agents.AgentSetDF
            | Collection[mesa_frames.concrete.agents.AgentSetDF]
        ),
    ) -> Self:
        """Remove agents from the AgentContainer through the -= operator.

        Parameters
        ----------
        other : IdsLike | AgentMask | mesa_frames.concrete.agents.AgentSetDF | Collection[mesa_frames.concrete.agents.AgentSetDF]
            The agents to remove.

        Returns
        -------
        Self
            The updated AgentContainer.
        """
        return self.discard(other, inplace=True)

    def __sub__(
        self,
        other: (
            IdsLike
            | AgentMask
            | mesa_frames.concrete.agents.AgentSetDF
            | Collection[mesa_frames.concrete.agents.AgentSetDF]
        ),
    ) -> Self:
        """Remove agents from a new AgentContainer through the - operator.

        Parameters
        ----------
        other : IdsLike | AgentMask | mesa_frames.concrete.agents.AgentSetDF | Collection[mesa_frames.concrete.agents.AgentSetDF]
            The agents to remove.

        Returns
        -------
        Self
            A new AgentContainer with the removed agents.
        """
        return self.discard(other, inplace=False)

    def __setitem__(
        self,
        key: (
            str
            | Collection[str]
            | AgentMask
            | tuple[AgentMask, str | Collection[str]]
            | tuple[dict[AgentSetDF, AgentMask], str]
            | tuple[dict[AgentSetDF, AgentMask], Collection[str]]
        ),
        values: Any,
    ) -> None:
        """Implement the [] operator for setting values in the AgentContainer.

        The key can be:
        - A string (eg. AgentContainer["str"]): sets the specified column of the agents in the AgentContainer.
        - A list of strings(eg. AgentContainer[["str1", "str2"]]): sets the specified columns of the agents in the AgentContainer.
        - A tuple (eg. AgentContainer[AgentMask, "str"]): sets the specified column of the agents in the AgentContainer that satisfy the AgentMask.
        - A AgentMask (eg. AgentContainer[AgentMask]): sets the attributes of the agents in the AgentContainer that satisfy the AgentMask.
        - A tuple with a dictionary (eg. AgentContainer[{AgentSetDF: AgentMask}, "str"]): sets the specified column of the agents in the AgentContainer that satisfy the AgentMask from the dictionary.
        - A tuple with a dictionary (eg. AgentContainer[{AgentSetDF: AgentMask}, Collection[str]]): sets the specified columns of the agents in the AgentContainer that satisfy the AgentMask from the dictionary.

        Parameters
        ----------
        key : str | Collection[str] | AgentMask | tuple[AgentMask, str | Collection[str]] | tuple[dict[AgentSetDF, AgentMask], str] | tuple[dict[AgentSetDF, AgentMask], Collection[str]]
            The key to set.
        values : Any
            The values to set for the specified key.
        """
        # TODO: fix types as in __getitem__
        if isinstance(key, tuple):
            self.set(mask=key[0], attr_names=key[1], values=values)
        else:
            if isinstance(key, str) or (
                isinstance(key, Collection) and all(isinstance(k, str) for k in key)
            ):
                try:
                    self.set(attr_names=key, values=values)
                except KeyError:  # key=AgentMask
                    self.set(attr_names=None, mask=key, values=values)
            else:
                self.set(attr_names=None, mask=key, values=values)

    @abstractmethod
    def __getattr__(self, name: str) -> Any | dict[str, Any]:
        """Fallback for retrieving attributes of the AgentContainer. Retrieve an attribute of the underlying DataFrame(s).

        Parameters
        ----------
        name : str
            The name of the attribute to retrieve.

        Returns
        -------
        Any | dict[str, Any]
            The attribute value
        """

    @abstractmethod
    def __iter__(self) -> Iterator[dict[str, Any]]:
        """Iterate over the agents in the AgentContainer.

        Returns
        -------
        Iterator[dict[str, Any]]
            An iterator over the agents.
        """
        ...

    @abstractmethod
    def __len__(self) -> int:
        """Get the number of agents in the AgentContainer.

        Returns
        -------
        int
            The number of agents in the AgentContainer.
        """
        ...

    @abstractmethod
    def __repr__(self) -> str:
        """Get a string representation of the DataFrame in the AgentContainer.

        Returns
        -------
        str
            A string representation of the DataFrame in the AgentContainer.
        """
        pass

    @abstractmethod
    def __reversed__(self) -> Iterator:
        """Iterate over the agents in the AgentContainer in reverse order.

        Returns
        -------
        Iterator
            An iterator over the agents in reverse order.
        """
        ...

    @abstractmethod
    def __str__(self) -> str:
        """Get a string representation of the agents in the AgentContainer.

        Returns
        -------
        str
            A string representation of the agents in the AgentContainer.
        """
        ...

    @property
    def model(self) -> mesa_frames.concrete.model.ModelDF:
        """The model that the AgentContainer belongs to.

        Returns
        -------
        mesa_frames.concrete.model.ModelDF
        """
        return self._model

    @property
    def random(self) -> Generator:
        """The random number generator of the model.

        Returns
        -------
        Generator
        """
        return self.model.random

    @property
    def space(self) -> mesa_frames.abstract.space.SpaceDF | None:
        """The space of the model.

        Returns
        -------
        mesa_frames.abstract.space.SpaceDF | None
        """
        return self.model.space

    @property
    @abstractmethod
    def df(self) -> DataFrame | dict[str, DataFrame]:
        """The agents in the AgentContainer.

        Returns
        -------
        DataFrame | dict[str, DataFrame]
        """

    @df.setter
    @abstractmethod
<<<<<<< HEAD
    def df(self, agents: DataFrame | list[AgentSetDF]) -> None:
=======
    def agents(
        self, agents: DataFrame | list[mesa_frames.concrete.agents.AgentSetDF]
    ) -> None:
>>>>>>> 470f8ae6
        """Set the agents in the AgentContainer.

        Parameters
        ----------
        agents : DataFrame | list[mesa_frames.concrete.agents.AgentSetDF]
        """

    @property
    @abstractmethod
    def active_agents(self) -> DataFrame | dict[str, DataFrame]:
        """The active agents in the AgentContainer.

        Returns
        -------
        DataFrame | dict[str, DataFrame]
        """

    @active_agents.setter
    @abstractmethod
    def active_agents(
        self,
        mask: AgentMask,
    ) -> None:
        """Set the active agents in the AgentContainer.

        Parameters
        ----------
        mask : AgentMask
            The mask to apply.
        """
        self.select(mask=mask, inplace=True)

    @property
    @abstractmethod
    def inactive_agents(
        self,
    ) -> DataFrame | dict[mesa_frames.concrete.agents.AgentSetDF, DataFrame]:
        """The inactive agents in the AgentContainer.

        Returns
        -------
        DataFrame | dict[mesa_frames.concrete.agents.AgentSetDF, DataFrame]
        """

    @property
    @abstractmethod
    def index(
        self,
    ) -> Index | dict[mesa_frames.concrete.agents.AgentSetDF, Index]:
        """The ids in the AgentContainer.

        Returns
        -------
        Index | dict[mesa_frames.concrete.agents.AgentSetDF, Index]
        """
        ...

    @property
    @abstractmethod
    def pos(
        self,
    ) -> DataFrame | dict[mesa_frames.concrete.agents.AgentSetDF, DataFrame]:
        """The position of the agents in the AgentContainer.

        Returns
        -------
        DataFrame | dict[mesa_frames.concrete.agents.AgentSetDF, DataFrame]
        """
        ...


class AgentSetDF(AgentContainer, DataFrameMixin):
    """The AgentSetDF class is a container for agents of the same type.

    Parameters
    ----------
    model : mesa_frames.concrete.model.ModelDF
        The model that the agent set belongs to.
    """

    _agents: DataFrame  # The agents in the AgentSetDF
    _mask: (
        AgentMask  # The underlying mask used for the active agents in the AgentSetDF.
    )
    _model: (
        mesa_frames.concrete.model.ModelDF
    )  # The model that the AgentSetDF belongs to.

    @abstractmethod
    def __init__(self, model: mesa_frames.concrete.model.ModelDF) -> None: ...

    @abstractmethod
    def add(
        self,
        agents: DataFrame | DataFrameInput,
        inplace: bool = True,
    ) -> Self:
        """Add agents to the AgentSetDF.

        Agents can be the input to the DataFrame constructor. So, the input can be:
        - A DataFrame: adds the agents from the DataFrame.
        - A DataFrameInput: passes the input to the DataFrame constructor.

        Parameters
        ----------
        agents : DataFrame | DataFrameInput
            The agents to add.
        inplace : bool, optional
            If True, perform the operation in place, by default True

        Returns
        -------
        Self
            A new AgentContainer with the added agents.
        """
        ...

    def discard(self, agents: IdsLike | AgentMask, inplace: bool = True) -> Self:
        """Remove an agent from the AgentSetDF. Does not raise an error if the agent is not found.

        Parameters
        ----------
        agents : IdsLike | AgentMask
            The ids to remove
        inplace : bool, optional
            Whether to remove the agent in place, by default True

        Returns
        -------
        Self
            The updated AgentSetDF.
        """
        return super().discard(agents, inplace)

    @overload
    def do(
        self,
        method_name: str,
        *args,
        mask: AgentMask | None = None,
        return_results: Literal[False] = False,
        inplace: bool = True,
        **kwargs,
    ) -> Self: ...

    @overload
    def do(
        self,
        method_name: str,
        *args,
        mask: AgentMask | None = None,
        return_results: Literal[True],
        inplace: bool = True,
        **kwargs,
    ) -> Any: ...

    def do(
        self,
        method_name: str,
        *args,
        mask: AgentMask | None = None,
        return_results: bool = False,
        inplace: bool = True,
        **kwargs,
    ) -> Self | Any:
        masked_df = self._get_masked_df(mask)
        # If the mask is empty, we can use the object as is
        if len(masked_df) == len(self._agents):
            obj = self._get_obj(inplace)
            method = getattr(obj, method_name)
            result = method(*args, **kwargs)
        else:  # If the mask is not empty, we need to create a new masked AgentSetDF and concatenate the AgentSetDFs at the end
            obj = self._get_obj(inplace=False)
            obj._agents = masked_df
            original_masked_index = obj._get_obj_copy(obj.index)
            method = getattr(obj, method_name)
            result = method(*args, **kwargs)
            obj._concatenate_agentsets(
                [self],
                duplicates_allowed=True,
                keep_first_only=True,
                original_masked_index=original_masked_index,
            )
            if inplace:
                for key, value in obj.__dict__.items():
                    setattr(self, key, value)
                obj = self
        if return_results:
            return result
        else:
            return obj

    @abstractmethod
    @overload
    def get(
        self,
        attr_names: str,
        mask: AgentMask | None = None,
    ) -> Series: ...

    @abstractmethod
    @overload
    def get(
        self,
        attr_names: Collection[str] | None = None,
        mask: AgentMask | None = None,
    ) -> DataFrame: ...

    @abstractmethod
    def get(
        self,
        attr_names: str | Collection[str] | None = None,
        mask: AgentMask | None = None,
    ) -> Series | DataFrame: ...

    @abstractmethod
    def step(self) -> None:
        """Run a single step of the AgentSetDF. This method should be overridden by subclasses."""
        ...

    def remove(self, agents: IdsLike | AgentMask, inplace: bool = True) -> Self:
        if isinstance(agents, str) and agents == "active":
            agents = self.active_agents
        if agents is None or (isinstance(agents, Iterable) and len(agents) == 0):
            return self._get_obj(inplace)
        agents = self._df_index(self._get_masked_df(agents), "unique_id")
        agentsdf = self.model.agents.remove(agents, inplace=inplace)
        # TODO: Refactor AgentsDF to return dict[str, AgentSetDF] instead of dict[AgentSetDF, DataFrame]
        # And assign a name to AgentSetDF? This has to be replaced by a nicer API of AgentsDF
        for agentset in agentsdf.agents.keys():
            if isinstance(agentset, self.__class__):
                return agentset
        return self

    @abstractmethod
    def _concatenate_agentsets(
        self,
        objs: Iterable[Self],
        duplicates_allowed: bool = True,
        keep_first_only: bool = True,
        original_masked_index: Index | None = None,
    ) -> Self: ...

    @abstractmethod
    def _get_bool_mask(self, mask: AgentMask) -> BoolSeries:
        """Get the equivalent boolean mask based on the input mask.

        Parameters
        ----------
        mask : AgentMask

        Returns
        -------
        BoolSeries
        """
        ...

    @abstractmethod
    def _get_masked_df(self, mask: AgentMask) -> DataFrame:
        """Get the df filtered by the input mask.

        Parameters
        ----------
        mask : AgentMask

        Returns
        -------
        DataFrame
        """

    @overload
    @abstractmethod
    def _get_obj_copy(self, obj: DataFrame) -> DataFrame: ...

    @overload
    @abstractmethod
    def _get_obj_copy(self, obj: Series) -> Series: ...

    @overload
    @abstractmethod
    def _get_obj_copy(self, obj: Index) -> Index: ...

    @abstractmethod
    def _get_obj_copy(
        self, obj: DataFrame | Series | Index
    ) -> DataFrame | Series | Index: ...

    @abstractmethod
    def _discard(self, ids: IdsLike) -> Self:
        """Remove an agent from the DataFrame of the AgentSetDF. Gets called by self.model.agents.remove and self.model.agents.discard.

        Parameters
        ----------
        ids : IdsLike

            The ids to remove

        Returns
        -------
        Self
        """
        ...

    @abstractmethod
    def _update_mask(
        self, original_active_indices: Index, new_active_indices: Index | None = None
    ) -> None: ...

    def __add__(self, other: DataFrame | DataFrameInput) -> Self:
        """Add agents to a new AgentSetDF through the + operator.

        Other can be:
        - A DataFrame: adds the agents from the DataFrame.
        - A DataFrameInput: passes the input to the DataFrame constructor.

        Parameters
        ----------
        other : DataFrame | DataFrameInput
            The agents to add.

        Returns
        -------
        Self
            A new AgentContainer with the added agents.
        """
        return super().__add__(other)

    def __iadd__(self, other: DataFrame | DataFrameInput) -> Self:
        """
        Add agents to the AgentSetDF through the += operator.

        Other can be:
        - A DataFrame: adds the agents from the DataFrame.
        - A DataFrameInput: passes the input to the DataFrame constructor.

        Parameters
        ----------
        other : DataFrame | DataFrameInput
            The agents to add.

        Returns
        -------
        Self
            The updated AgentContainer.
        """
        return super().__iadd__(other)

    @abstractmethod
    def __getattr__(self, name: str) -> Any:
        if __debug__:  # Only execute in non-optimized mode
            if name == "_agents":
                raise AttributeError(
                    "The _agents attribute is not set. You probably forgot to call super().__init__ in the __init__ method."
                )

    @overload
    def __getitem__(self, key: str | tuple[AgentMask, str]) -> Series | DataFrame: ...

    @overload
    def __getitem__(
        self,
        key: AgentMask | Collection[str] | tuple[AgentMask, Collection[str]],
    ) -> DataFrame: ...

    def __getitem__(
        self,
        key: (
            str
            | Collection[str]
            | AgentMask
            | tuple[AgentMask, str]
            | tuple[AgentMask, Collection[str]]
        ),
    ) -> Series | DataFrame:
        attr = super().__getitem__(key)
        assert isinstance(attr, (Series, DataFrame, Index))
        return attr

    def __len__(self) -> int:
        return len(self._agents)

    def __repr__(self) -> str:
        return f"{self.__class__.__name__}\n {str(self._agents)}"

    def __str__(self) -> str:
        return f"{self.__class__.__name__}\n {str(self._agents)}"

    def __reversed__(self) -> Iterator:
        return reversed(self._agents)

    @property
    def df(self) -> DataFrame:
        return self._agents

    @df.setter
    def df(self, agents: DataFrame) -> None:
        """Set the agents in the AgentSetDF.

        Parameters
        ----------
        agents : DataFrame
            The agents to set.
        """
        self._agents = agents

    @property
    def agents(self) -> DataFrame:
        warnings.warn(
            "'agents' is deprecated. Use 'df' instead.",
            DeprecationWarning,
            stacklevel=2,
        )
        return self._agents

    @agents.setter
    def agents(self, agents: DataFrame) -> None:
        """Set the agents in the AgentSetDF.

        Parameters
        ----------
        agents : DataFrame
            The agents to set.
        """
        warnings.warn(
            "Setting 'agents' is deprecated. Use 'df' instead.",
            DeprecationWarning,
            stacklevel=2,
        )
        self._agents = agents

    @property
    @abstractmethod
    def active_agents(self) -> DataFrame: ...

    @property
    @abstractmethod
    def inactive_agents(self) -> DataFrame: ...

    @property
    def index(self) -> Index: ...

    @property
    def pos(self) -> DataFrame:
        if self.space is None:
            raise AttributeError(
                "Attempted to access `pos`, but the model has no space attached."
            )
        pos = self._df_get_masked_df(
            df=self.space.agents, index_cols="agent_id", mask=self.index
        )
        pos = self._df_reindex(
            pos, self.index, new_index_cols="unique_id", original_index_cols="agent_id"
        )
        return pos<|MERGE_RESOLUTION|>--- conflicted
+++ resolved
@@ -60,16 +60,6 @@
     Series,
 )
 
-<<<<<<< HEAD
-import warnings
-
-if TYPE_CHECKING:
-    from mesa_frames.abstract.space import SpaceDF
-    from mesa_frames.concrete.agents import AgentSetDF
-    from mesa_frames.concrete.model import ModelDF
-
-=======
->>>>>>> 470f8ae6
 
 class AgentContainer(CopyMixin):
     """An abstract class for containing agents. Defines the common interface for AgentSetDF and AgentsDF."""
@@ -715,13 +705,7 @@
 
     @df.setter
     @abstractmethod
-<<<<<<< HEAD
-    def df(self, agents: DataFrame | list[AgentSetDF]) -> None:
-=======
-    def agents(
-        self, agents: DataFrame | list[mesa_frames.concrete.agents.AgentSetDF]
-    ) -> None:
->>>>>>> 470f8ae6
+    def agents(self, agents: DataFrame | list[mesa_frames.concrete.agents.AgentSetDF]) -> None:
         """Set the agents in the AgentContainer.
 
         Parameters
