from collections.abc import Collection
<<<<<<< HEAD
from typing import Literal, Sequence

import geopandas as gpd
import geopolars as gpl
import pandas as pd
import polars as pl
from numpy import ndarray
from typing_extensions import Literal, Sequence
=======
from typing import Literal

import pandas as pd
import polars as pl
from numpy import ndarray
>>>>>>> 783a7174

####----- Agnostic Types -----####
AgnosticMask = Literal["all", "active"] | None
AgnosticIds = int | Collection[int]

###----- Pandas Types -----###

ArrayLike = pd.api.extensions.ExtensionArray | ndarray
AnyArrayLike = ArrayLike | pd.Index | pd.Series
PandasMaskLike = AgnosticMask | pd.Series | pd.DataFrame | AnyArrayLike
PandasIdsLike = AgnosticIds | pd.Series | pd.Index
<<<<<<< HEAD
PandasGridCapacity = ndarray
=======
>>>>>>> 783a7174

###----- Polars Types -----###

PolarsMaskLike = AgnosticMask | pl.Expr | pl.Series | pl.DataFrame | Collection[int]
PolarsIdsLike = AgnosticIds | pl.Series

###----- Generic -----###

DataFrame = pd.DataFrame | pl.DataFrame
Series = pd.Series | pl.Series
Index = pd.Index | pl.Series
BoolSeries = pd.Series | pl.Series
MaskLike = AgnosticMask | PandasMaskLike | PolarsMaskLike
IdsLike = AgnosticIds | PandasIdsLike | PolarsIdsLike


###----- Time ------###
<<<<<<< HEAD
TimeT = float | int

###----- Space -----###

NetworkCoordinate = int | DataFrame

GridCoordinate = int | Sequence[int] | DataFrame

DiscreteCoordinate = NetworkCoordinate | GridCoordinate
ContinousCoordinate = float | Sequence[float] | DataFrame

SpaceCoordinate = DiscreteCoordinate | ContinousCoordinate


NetworkCoordinates = NetworkCoordinate | Collection[NetworkCoordinate]
GridCoordinates = (
    GridCoordinate | Sequence[int | slice | Sequence[int]] | Collection[GridCoordinate]
)

DiscreteCoordinates = NetworkCoordinates | GridCoordinates
ContinousCoordinates = (
    ContinousCoordinate
    | Sequence[float | Sequence[float]]
    | Collection[ContinousCoordinate]
)

SpaceCoordinates = DiscreteCoordinates | ContinousCoordinates

GridCapacity = PandasGridCapacity | PolarsGridCapacity
NetworkCapacity = DataFrame

DiscreteSpaceCapacity = GridCapacity | NetworkCapacity
=======
TimeT = float | int
>>>>>>> 783a7174
<|MERGE_RESOLUTION|>--- conflicted
+++ resolved
@@ -1,20 +1,10 @@
 from collections.abc import Collection
-<<<<<<< HEAD
 from typing import Literal, Sequence
 
-import geopandas as gpd
-import geopolars as gpl
 import pandas as pd
 import polars as pl
 from numpy import ndarray
 from typing_extensions import Literal, Sequence
-=======
-from typing import Literal
-
-import pandas as pd
-import polars as pl
-from numpy import ndarray
->>>>>>> 783a7174
 
 ####----- Agnostic Types -----####
 AgnosticMask = Literal["all", "active"] | None
@@ -26,19 +16,18 @@
 AnyArrayLike = ArrayLike | pd.Index | pd.Series
 PandasMaskLike = AgnosticMask | pd.Series | pd.DataFrame | AnyArrayLike
 PandasIdsLike = AgnosticIds | pd.Series | pd.Index
-<<<<<<< HEAD
 PandasGridCapacity = ndarray
-=======
->>>>>>> 783a7174
 
 ###----- Polars Types -----###
 
 PolarsMaskLike = AgnosticMask | pl.Expr | pl.Series | pl.DataFrame | Collection[int]
 PolarsIdsLike = AgnosticIds | pl.Series
+PolarsGridCapacity = list[pl.Expr]
 
 ###----- Generic -----###
 
 DataFrame = pd.DataFrame | pl.DataFrame
+Series = pd.Series | pl.Series
 Series = pd.Series | pl.Series
 Index = pd.Index | pl.Series
 BoolSeries = pd.Series | pl.Series
@@ -47,7 +36,6 @@
 
 
 ###----- Time ------###
-<<<<<<< HEAD
 TimeT = float | int
 
 ###----- Space -----###
@@ -79,7 +67,4 @@
 GridCapacity = PandasGridCapacity | PolarsGridCapacity
 NetworkCapacity = DataFrame
 
-DiscreteSpaceCapacity = GridCapacity | NetworkCapacity
-=======
-TimeT = float | int
->>>>>>> 783a7174
+DiscreteSpaceCapacity = GridCapacity | NetworkCapacity