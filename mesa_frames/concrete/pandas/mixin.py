--- conflicted
+++ resolved
@@ -173,14 +173,10 @@
                     df.index = index
             except ValueError as e:
                 if str(e) == "If using all scalar values, you must pass an index":
-<<<<<<< HEAD
                     if index is not None:
                         df = pd.DataFrame(data=data, columns=columns, index=index)
                     else:
                         df = pd.DataFrame(data=data, columns=columns, index=[0])
-=======
-                    df = pd.DataFrame(data=data, columns=columns, index=index)
->>>>>>> e0bb12c8
                 else:
                     raise e
         if dtypes:
@@ -330,11 +326,7 @@
             # Reset index if it is not used as a key to keep it in the DataFrame
             if df.index.name is not None or df.index.names[0] is not None:
                 df = df.reset_index()
-<<<<<<< HEAD
             df = df.set_index(on)
-=======
-            df  = df.set_index(on)
->>>>>>> e0bb12c8
             return df
 
         left_index = False
@@ -342,6 +334,9 @@
         if on:
             left_on = on
             right_on = on
+        if how != "cross":
+            left = _prepare_df(left, left_on)
+            right = _prepare_df(right, right_on)
         if how != "cross":
             left = _prepare_df(left, left_on)
             right = _prepare_df(right, right_on)
@@ -359,6 +354,11 @@
         if index_cols is not None:
             df.set_index(index_cols, inplace=True)
         return df
+        if how != "cross":
+            df.reset_index(inplace=True)
+        if index_cols is not None:
+            df.set_index(index_cols, inplace=True)
+        return df
 
     def _df_lt(
         self,
