--- conflicted
+++ resolved
@@ -384,13 +384,9 @@
         other: Sequence[Hashable] | pd.DataFrame,
         index_cols: str | list[str],
     ) -> pd.DataFrame:
-<<<<<<< HEAD
-        return df.reindex(other)
-=======
         df = df.reindex(other)
         df.index.name = index_cols
         return df
->>>>>>> abb44594
 
     def _df_rename_columns(
         self,
