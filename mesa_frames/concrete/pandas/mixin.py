"""
Pandas-specific mixin for DataFrame operations in mesa-frames.

This module provides a concrete implementation of the DataFrameMixin using pandas
as the backend for DataFrame operations. It defines the PandasMixin class, which
implements DataFrame operations specific to pandas.

Classes:
    PandasMixin(DataFrameMixin):
        A pandas-based implementation of DataFrame operations. This class provides
        methods for manipulating data stored in pandas DataFrames,
        tailored for use in mesa-frames components like AgentSetPandas and GridPandas.

The PandasMixin class is designed to be used as a mixin with other mesa-frames
classes, providing them with pandas-specific DataFrame functionality. It implements
the abstract methods defined in the DataFrameMixin, ensuring consistent DataFrame
operations across the mesa-frames package.

Usage:
    The PandasMixin is typically used in combination with other base classes:

    from mesa_frames.abstract import AgentSetDF
    from mesa_frames.concrete.pandas.mixin import PandasMixin

    class AgentSetPandas(AgentSetDF, PandasMixin):
        def __init__(self, model):
            super().__init__(model)
            ...

        def _some_private_method(self):
            # Use pandas operations provided by the mixin
            result = self._df_add(self.agents, 10)
            # ... further processing ...


For more detailed information on the PandasMixin class and its methods, refer to
the class docstring.
"""

from collections.abc import Callable, Collection, Hashable, Iterator, Sequence
from typing import Literal

import numpy as np
import pandas as pd
import polars as pl
from typing_extensions import Any, overload

from mesa_frames.abstract.mixin import DataFrameMixin
from mesa_frames.types_ import DataFrame, PandasMask
import warnings


class PandasMixin(DataFrameMixin):
    """WARNING: PandasMixin is deprecated and will be removed in the next release of mesa-frames.
    pandas-based implementation of DataFrame operations.
<<<<<<< HEAD
    """  # noqa: D205
=======

    """
>>>>>>> 20b64c4d

    def __init__(self, *args, **kwargs):
        warnings.warn(
            "PandasMixin is deprecated and will be removed in the next release of mesa-frames.",
            DeprecationWarning,
            stacklevel=2,
        )
        super().__init__(*args, **kwargs)

    def _df_add(
        self,
        df: pd.DataFrame,
        other: pd.DataFrame | Sequence[float | int],
        axis: Literal["index", "columns"] = "index",
        index_cols: str | list[str] | None = None,
    ) -> pd.DataFrame:
        return df.add(other=other, axis=axis)

    def _df_and(
        self,
        df: pd.DataFrame,
        other: pd.DataFrame | Sequence[float | int],
        axis: Literal["index"] | Literal["columns"] = "index",
        index_cols: str | list[str] | None = None,
    ) -> pd.DataFrame:
        return self._df_logical_operation(
            df=df,
            other=other,
            operation=lambda x, y: x & y,
            axis=axis,
            index_cols=index_cols,
        )

    def _df_all(
        self,
        df: pd.DataFrame,
        name: str = "all",
        axis: str = "columns",
    ) -> pd.Series:
        return df.all(axis).rename(name)

    def _df_column_names(self, df: pd.DataFrame) -> list[str]:
        return df.columns.tolist() + df.index.names

    def _df_combine_first(
        self,
        original_df: pd.DataFrame,
        new_df: pd.DataFrame,
        index_cols: str | list[str],
    ) -> pd.DataFrame:
        if (isinstance(index_cols, str) and index_cols != original_df.index.name) or (
            isinstance(index_cols, list) and index_cols != original_df.index.names
        ):
            original_df = original_df.set_index(index_cols)

        if (isinstance(index_cols, str) and index_cols != original_df.index.name) or (
            isinstance(index_cols, list) and index_cols != original_df.index.names
        ):
            new_df = new_df.set_index(index_cols)
        return original_df.combine_first(new_df)

    @overload
    def _df_concat(
        self,
        objs: Collection[pd.DataFrame],
        how: Literal["horizontal"] | Literal["vertical"] = "vertical",
        ignore_index: bool = False,
        index_cols: str | None = None,
    ) -> pd.DataFrame: ...

    @overload
    def _df_concat(
        self,
        objs: Collection[pd.Series],
        how: Literal["horizontal"] = "horizontal",
        ignore_index: bool = False,
        index_cols: str | None = None,
    ) -> pd.DataFrame: ...

    @overload
    def _df_concat(
        self,
        objs: Collection[pd.Series],
        how: Literal["vertical"] = "vertical",
        ignore_index: bool = False,
        index_cols: str | None = None,
    ) -> pd.Series: ...

    def _df_concat(
        self,
        objs: Collection[pd.DataFrame] | Collection[pd.Series],
        how: Literal["horizontal"] | Literal["vertical"] = "vertical",
        ignore_index: bool = False,
        index_cols: str | None = None,
    ) -> pd.Series | pd.DataFrame:
        df = pd.concat(
            objs, axis=0 if how == "vertical" else 1, ignore_index=ignore_index
        )
        if index_cols:
            return df.set_index(index_cols)
        return df

    def _df_constructor(
        self,
        data: Sequence[Sequence] | dict[str | Any] | DataFrame | None = None,
        columns: list[str] | None = None,
        index: Sequence[Hashable] | None = None,
        index_cols: str | list[str] | None = None,
        dtypes: dict[str, Any] | None = None,
    ) -> pd.DataFrame:
        if isinstance(data, pd.DataFrame):
            df = data
        elif isinstance(data, pl.DataFrame):
            df = data.to_pandas()
        else:
            # We need to try setting the index after,
            # otherwise if data contains DF/SRS, the values will not be aligned to the index
            try:
                df = pd.DataFrame(data=data, columns=columns)
                if index is not None:
                    df.index = index
            except ValueError as e:
                if str(e) == "If using all scalar values, you must pass an index":
                    df = pd.DataFrame(data=data, columns=columns, index=index)
                else:
                    raise e
        if dtypes:
            df = df.astype(dtypes)
        if index_cols:
            df = self._df_set_index(df, index_name=index_cols)
        return df

    def _df_contains(
        self,
        df: pd.DataFrame,
        column: str,
        values: Sequence[Any],
    ) -> pd.Series:
        if df.index.name == column:
            return pd.Series(values).isin(df.index)
        return pd.Series(values).isin(df[column])

    def _df_div(
        self,
        df: pd.DataFrame,
        other: pd.DataFrame | Sequence[float | int],
        axis: Literal["index", "columns"] = "index",
        index_cols: str | list[str] | None = None,
    ) -> pd.DataFrame:
        return df.div(other=other, axis=axis)

    def _df_drop_columns(
        self,
        df: pd.DataFrame,
        columns: str | list[str],
    ) -> pd.DataFrame:
        return df.drop(columns=columns)

    def _df_drop_duplicates(
        self,
        df: pd.DataFrame,
        subset: str | list[str] | None = None,
        keep: Literal["first", "last", False] = "first",
    ) -> pd.DataFrame:
        return df.drop_duplicates(subset=subset, keep=keep)

    def _df_ge(
        self,
        df: pd.DataFrame,
        other: pd.DataFrame | Sequence[float | int],
        axis: Literal["index", "columns"] = "index",
        index_cols: str | list[str] | None = None,
    ) -> pd.DataFrame:
        return df.ge(other, axis=axis)

    def _df_get_bool_mask(
        self,
        df: pd.DataFrame,
        index_cols: str | list[str] | None = None,
        mask: PandasMask = None,
        negate: bool = False,
    ) -> pd.Series:
        # Get the index column
        if (isinstance(index_cols, str) and df.index.name == index_cols) or (
            isinstance(index_cols, list) and df.index.names == index_cols
        ):
            srs = df.index
        elif index_cols is not None:
            srs = df.set_index(index_cols).index
        if isinstance(mask, pd.Series) and mask.dtype == bool and len(mask) == len(df):
            mask.index = df.index
            result = mask
        elif mask is None:
            result = pd.Series(True, index=df.index)
        else:
            if isinstance(mask, pd.DataFrame):
                if (isinstance(index_cols, str) and mask.index.name == index_cols) or (
                    isinstance(index_cols, list) and mask.index.names == index_cols
                ):
                    mask = mask.index
                else:
                    mask = mask.set_index(index_cols).index

            elif isinstance(mask, Collection):
                pass
            else:  # single value
                mask = [mask]
            result = pd.Series(srs.isin(mask), index=df.index)
        if negate:
            result = ~result
        return result

    def _df_get_masked_df(
        self,
        df: pd.DataFrame,
        index_cols: str | list[str] | None = None,
        mask: PandasMask | None = None,
        columns: str | list[str] | None = None,
        negate: bool = False,
    ) -> pd.DataFrame:
        b_mask = self._df_get_bool_mask(df, index_cols, mask, negate)
        if columns:
            return df.loc[b_mask, columns]
        return df.loc[b_mask]

    def _df_groupby_cumcount(
        self, df: pd.DataFrame, by: str | list[str], name: str = "cum_count"
    ) -> pd.Series:
        return df.groupby(by).cumcount().rename(name) + 1

    def _df_index(self, df: pd.DataFrame, index_col: str | list[str]) -> pd.Index:
        if (
            index_col is None
            or df.index.name == index_col
            or df.index.names == index_col
        ):
            return df.index
        else:
            return df.set_index(index_col).index

    def _df_iterator(self, df: pd.DataFrame) -> Iterator[dict[str, Any]]:
        for index, row in df.iterrows():
            row_dict = row.to_dict()
            if df.index.name:
                row_dict[df.index.name] = index
            else:
                row_dict["index"] = index
            yield row_dict

    def _df_join(
        self,
        left: pd.DataFrame,
        right: pd.DataFrame,
        index_cols: str | list[str] | None = None,
        on: str | list[str] | None = None,
        left_on: str | list[str] | None = None,
        right_on: str | list[str] | None = None,
        how: Literal["left"]
        | Literal["right"]
        | Literal["inner"]
        | Literal["outer"]
        | Literal["cross"] = "left",
        suffix="_right",
    ) -> pd.DataFrame:
        # Preparing the DF allows to speed up the merge operation
        # https://stackoverflow.com/questions/40860457/improve-pandas-merge-performance
        # Tried sorting the index after, but it did not improve the performance
        def _prepare_df(df: pd.DataFrame, on: str | list[str] | None) -> pd.DataFrame:
            if df.index.name == on or df.index.names == on:
                return df
            # Reset index if it is not used as a key to keep it in the DataFrame
            if df.index.name is not None or df.index.names[0] is not None:
                df = df.reset_index()
            df = df.set_index(on)
            return df

        left_index = False
        right_index = False
        if on:
            left_on = on
            right_on = on
        if how != "cross":
            left = _prepare_df(left, left_on)
            right = _prepare_df(right, right_on)
            left_index = True
            right_index = True
        df = left.merge(
            right,
            how=how,
            left_index=left_index,
            right_index=right_index,
            suffixes=("", suffix),
        )
        if how != "cross":
            df.reset_index(inplace=True)
        if index_cols is not None:
            df.set_index(index_cols, inplace=True)
        return df

    def _df_lt(
        self,
        df: pd.DataFrame,
        other: pd.DataFrame | Sequence[float | int],
        axis: Literal["index", "columns"] = "index",
        index_cols: str | list[str] | None = None,
    ) -> pd.DataFrame:
        return df.lt(other, axis=axis)

    def _df_logical_operation(
        self,
        df: pd.DataFrame,
        other: pd.DataFrame | Sequence[bool],
        operation: Callable[
            [pd.DataFrame, Sequence[bool] | pd.DataFrame], pd.DataFrame
        ],
        axis: Literal["index"] | Literal["columns"] = "index",
        index_cols: str | list[str] | None = None,
    ) -> pd.DataFrame:
        if isinstance(other, pd.DataFrame):
            if index_cols is not None:
                if df.index.name != index_cols:
                    df = df.set_index(index_cols)
                if other.index.name != index_cols:
                    other = other.set_index(index_cols)
            other = other.reindex(df.index, fill_value=np.nan)
            return operation(df, other)
        else:  # Sequence[bool]
            other = pd.Series(other)
            if axis == "index":
                other.index = df.index
                return operation(df, other.values[:, None]).astype(bool)
            else:
                return operation(df, other.values[None, :]).astype(bool)

    def _df_mod(
        self,
        df: pd.DataFrame,
        other: pd.DataFrame | Sequence[float | int],
        axis: Literal["index", "columns"] = "index",
        index_cols: str | list[str] | None = None,
    ) -> pd.DataFrame:
        return df.mod(other, axis=axis)

    def _df_mul(
        self,
        df: pd.DataFrame,
        other: pd.DataFrame | Sequence[float | int],
        axis: Literal["index", "columns"] = "index",
        index_cols: str | list[str] | None = None,
    ) -> pd.DataFrame:
        return df.mul(other=other, axis=axis)

    @overload
    def _df_norm(
        self,
        df: pd.DataFrame,
        srs_name: str = "norm",
        include_cols: Literal[False] = False,
    ) -> pd.Series: ...

    @overload
    def _df_norm(
        self,
        df: pd.DataFrame,
        srs_name: str = "norm",
        include_cols: Literal[True] = True,
    ) -> pd.DataFrame: ...

    def _df_norm(
        self,
        df: pd.DataFrame,
        srs_name: str = "norm",
        include_cols: bool = False,
    ) -> pd.Series | pd.DataFrame:
        srs = self._srs_constructor(
            np.linalg.norm(df, axis=1), name=srs_name, index=df.index
        )
        if include_cols:
            return self._df_with_columns(df, srs, srs_name)
        else:
            return srs

    def _df_or(
        self,
        df: pd.DataFrame,
        other: pd.DataFrame | Sequence[bool],
        axis: Literal["index"] | Literal["columns"] = "index",
        index_cols: str | list[str] | None = None,
    ) -> pd.DataFrame:
        return self._df_logical_operation(
            df=df,
            other=other,
            operation=lambda x, y: x | y,
            axis=axis,
            index_cols=index_cols,
        )

    def _df_reindex(
        self,
        df: pd.DataFrame,
        other: Sequence[Hashable] | pd.DataFrame,
        new_index_cols: str | list[str],
        original_index_cols: str | list[str] | None = None,
    ) -> pd.DataFrame:
        df = df.reindex(other)
        df.index.name = new_index_cols
        return df

    def _df_rename_columns(
        self,
        df: pd.DataFrame,
        old_columns: list[str],
        new_columns: list[str],
    ) -> pd.DataFrame:
        return df.rename(columns=dict(zip(old_columns, new_columns)))

    def _df_reset_index(
        self,
        df: pd.DataFrame,
        index_cols: str | list[str] | None = None,
        drop: bool = False,
    ) -> pd.DataFrame:
        return df.reset_index(level=index_cols, drop=drop)

    def _df_sample(
        self,
        df: pd.DataFrame,
        n: int | None = None,
        frac: float | None = None,
        with_replacement: bool = False,
        shuffle: bool = False,
        seed: int | None = None,
    ) -> pd.DataFrame:
        return df.sample(n=n, frac=frac, replace=with_replacement, random_state=seed)

    def _df_set_index(
        self,
        df: pd.DataFrame,
        index_name: str | list[str],
        new_index: Sequence[Hashable] | None = None,
    ) -> pd.DataFrame:
        if new_index is None:
            if isinstance(index_name, str) and df.index.name == index_name:
                return df
            elif isinstance(index_name, list) and df.index.names == index_name:
                return df
            else:
                return df.set_index(index_name)
        else:
            df = df.set_index(new_index)
            df.index.rename(index_name, inplace=True)
        return df

    def _df_with_columns(
        self,
        original_df: pd.DataFrame,
        data: pd.DataFrame
        | pd.Series
        | Sequence[Sequence]
        | dict[str | Any]
        | Sequence[Any]
        | Any,
        new_columns: str | list[str] | None = None,
    ) -> pd.DataFrame:
        df = original_df.copy()
        if isinstance(data, dict):
            return df.assign(**data)
        elif isinstance(data, pd.DataFrame):
            data = data.set_index(df.index)
            new_columns = data.columns
        elif isinstance(data, pd.Series):
            data.index = df.index
        df.loc[:, new_columns] = data
        return df

    def _srs_constructor(
        self,
        data: Sequence[Sequence] | None = None,
        name: str | None = None,
        dtype: Any | None = None,
        index: Sequence[Any] | None = None,
    ) -> pd.Series:
        return pd.Series(data, name=name, dtype=dtype, index=index)

    def _srs_contains(
        self, srs: Sequence[Any], values: Any | Sequence[Any]
    ) -> pd.Series:
        if isinstance(values, Sequence):
            return pd.Series(values, index=values).isin(srs)
        else:
            return pd.Series(values, index=[values]).isin(srs)

    def _srs_range(
        self,
        name: str,
        start: int,
        end: int,
        step: int = 1,
    ) -> pd.Series:
        return pd.Series(np.arange(start, end, step), name=name)

    def _srs_to_df(self, srs: pd.Series, index: pd.Index | None = None) -> pd.DataFrame:
        df = srs.to_frame()
        if index:
            return df.set_index(index)
        return df<|MERGE_RESOLUTION|>--- conflicted
+++ resolved
@@ -51,14 +51,11 @@
 
 
 class PandasMixin(DataFrameMixin):
-    """WARNING: PandasMixin is deprecated and will be removed in the next release of mesa-frames.
+    """
+    WARNING: PandasMixin is deprecated and will be removed in the next release of mesa-frames.
     pandas-based implementation of DataFrame operations.
-<<<<<<< HEAD
-    """  # noqa: D205
-=======
 
     """
->>>>>>> 20b64c4d
 
     def __init__(self, *args, **kwargs):
         warnings.warn(
