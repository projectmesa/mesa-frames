"""
Pandas-specific mixin for DataFrame operations in mesa-frames.

This module provides a concrete implementation of the DataFrameMixin using pandas
as the backend for DataFrame operations. It defines the PandasMixin class, which
implements DataFrame operations specific to pandas.

Classes:
    PandasMixin(DataFrameMixin):
        A pandas-based implementation of DataFrame operations. This class provides
        methods for manipulating data stored in pandas DataFrames,
        tailored for use in mesa-frames components like AgentSetPandas and GridPandas.

The PandasMixin class is designed to be used as a mixin with other mesa-frames
classes, providing them with pandas-specific DataFrame functionality. It implements
the abstract methods defined in the DataFrameMixin, ensuring consistent DataFrame
operations across the mesa-frames package.

Usage:
    The PandasMixin is typically used in combination with other base classes:

    from mesa_frames.abstract import AgentSetDF
    from mesa_frames.concrete.pandas.mixin import PandasMixin

    class AgentSetPandas(AgentSetDF, PandasMixin):
        def __init__(self, model):
            super().__init__(model)
            ...

        def _some_private_method(self):
            # Use pandas operations provided by the mixin
            result = self._df_add(self.agents, 10)
            # ... further processing ...


For more detailed information on the PandasMixin class and its methods, refer to
the class docstring.
"""

from collections.abc import Callable, Collection, Hashable, Iterator, Sequence
from typing import Literal

import numpy as np
import pandas as pd
import polars as pl
from typing_extensions import Any, overload

from mesa_frames.abstract.mixin import DataFrameMixin
from mesa_frames.types_ import DataFrame, PandasMask
import warnings


class PandasMixin(DataFrameMixin):
    """WARNING: PandasMixin is deprecated and will be removed in the next release of mesa-frames.
    pandas-based implementation of DataFrame operations.
<<<<<<< HEAD

    """
=======
    """  # noqa: D205
>>>>>>> a0979498

    def __init__(self, *args, **kwargs):
        warnings.warn(
            "PandasMixin is deprecated and will be removed in the next release of mesa-frames.",
            DeprecationWarning,
            stacklevel=2,
        )
        super().__init__(*args, **kwargs)

    def _df_add(
        self,
        df: pd.DataFrame,
        other: pd.DataFrame | Sequence[float | int],
        axis: Literal["index", "columns"] = "index",
        index_cols: str | list[str] | None = None,
    ) -> pd.DataFrame:
        return df.add(other=other, axis=axis)

    def _df_and(
        self,
        df: pd.DataFrame,
        other: pd.DataFrame | Sequence[float | int],
        axis: Literal["index"] | Literal["columns"] = "index",
        index_cols: str | list[str] | None = None,
    ) -> pd.DataFrame:
        return self._df_logical_operation(
            df=df,
            other=other,
            operation=lambda x, y: x & y,
            axis=axis,
            index_cols=index_cols,
        )

    def _df_all(
        self,
        df: pd.DataFrame,
        name: str = "all",
        axis: str = "columns",
    ) -> pd.Series:
        return df.all(axis).rename(name)

    def _df_column_names(self, df: pd.DataFrame) -> list[str]:
        return df.columns.tolist() + df.index.names

    def _df_combine_first(
        self,
        original_df: pd.DataFrame,
        new_df: pd.DataFrame,
        index_cols: str | list[str],
    ) -> pd.DataFrame:
        if (isinstance(index_cols, str) and index_cols != original_df.index.name) or (
            isinstance(index_cols, list) and index_cols != original_df.index.names
        ):
            original_df = original_df.set_index(index_cols)

        if (isinstance(index_cols, str) and index_cols != original_df.index.name) or (
            isinstance(index_cols, list) and index_cols != original_df.index.names
        ):
            new_df = new_df.set_index(index_cols)
        return original_df.combine_first(new_df)

    @overload
    def _df_concat(
        self,
        objs: Collection[pd.DataFrame],
        how: Literal["horizontal"] | Literal["vertical"] = "vertical",
        ignore_index: bool = False,
        index_cols: str | None = None,
    ) -> pd.DataFrame: ...

    @overload
    def _df_concat(
        self,
        objs: Collection[pd.Series],
        how: Literal["horizontal"] = "horizontal",
        ignore_index: bool = False,
        index_cols: str | None = None,
    ) -> pd.DataFrame: ...

    @overload
    def _df_concat(
        self,
        objs: Collection[pd.Series],
        how: Literal["vertical"] = "vertical",
        ignore_index: bool = False,
        index_cols: str | None = None,
    ) -> pd.Series: ...

    def _df_concat(
        self,
        objs: Collection[pd.DataFrame] | Collection[pd.Series],
        how: Literal["horizontal"] | Literal["vertical"] = "vertical",
        ignore_index: bool = False,
        index_cols: str | None = None,
    ) -> pd.Series | pd.DataFrame:
        df = pd.concat(
            objs, axis=0 if how == "vertical" else 1, ignore_index=ignore_index
        )
        if index_cols:
            return df.set_index(index_cols)
        return df

    def _df_constructor(
        self,
        data: Sequence[Sequence] | dict[str | Any] | DataFrame | None = None,
        columns: list[str] | None = None,
        index: Sequence[Hashable] | None = None,
        index_cols: str | list[str] | None = None,
        dtypes: dict[str, Any] | None = None,
    ) -> pd.DataFrame:
        if isinstance(data, pd.DataFrame):
            df = data
        elif isinstance(data, pl.DataFrame):
            df = data.to_pandas()
        else:
            # We need to try setting the index after,
            # otherwise if data contains DF/SRS, the values will not be aligned to the index
            try:
                df = pd.DataFrame(data=data, columns=columns)
                if index is not None:
                    df.index = index
            except ValueError as e:
                if str(e) == "If using all scalar values, you must pass an index":
                    df = pd.DataFrame(data=data, columns=columns, index=index)
                else:
                    raise e
        if dtypes:
            df = df.astype(dtypes)
        if index_cols:
            df = self._df_set_index(df, index_name=index_cols)
        return df

    def _df_contains(
        self,
        df: pd.DataFrame,
        column: str,
        values: Sequence[Any],
    ) -> pd.Series:
        if df.index.name == column:
            return pd.Series(values).isin(df.index)
        return pd.Series(values).isin(df[column])

    def _df_div(
        self,
        df: pd.DataFrame,
        other: pd.DataFrame | Sequence[float | int],
        axis: Literal["index", "columns"] = "index",
        index_cols: str | list[str] | None = None,
    ) -> pd.DataFrame:
        return df.div(other=other, axis=axis)

    def _df_drop_columns(
        self,
        df: pd.DataFrame,
        columns: str | list[str],
    ) -> pd.DataFrame:
        return df.drop(columns=columns)

    def _df_drop_duplicates(
        self,
        df: pd.DataFrame,
        subset: str | list[str] | None = None,
        keep: Literal["first", "last", False] = "first",
    ) -> pd.DataFrame:
        return df.drop_duplicates(subset=subset, keep=keep)

    def _df_ge(
        self,
        df: pd.DataFrame,
        other: pd.DataFrame | Sequence[float | int],
        axis: Literal["index", "columns"] = "index",
        index_cols: str | list[str] | None = None,
    ) -> pd.DataFrame:
        return df.ge(other, axis=axis)

    def _df_get_bool_mask(
        self,
        df: pd.DataFrame,
        index_cols: str | list[str] | None = None,
        mask: PandasMask = None,
        negate: bool = False,
    ) -> pd.Series:
        # Get the index column
        if (isinstance(index_cols, str) and df.index.name == index_cols) or (
            isinstance(index_cols, list) and df.index.names == index_cols
        ):
            srs = df.index
        elif index_cols is not None:
            srs = df.set_index(index_cols).index
        if isinstance(mask, pd.Series) and mask.dtype == bool and len(mask) == len(df):
            mask.index = df.index
            result = mask
        elif mask is None:
            result = pd.Series(True, index=df.index)
        else:
            if isinstance(mask, pd.DataFrame):
                if (isinstance(index_cols, str) and mask.index.name == index_cols) or (
                    isinstance(index_cols, list) and mask.index.names == index_cols
                ):
                    mask = mask.index
                else:
                    mask = mask.set_index(index_cols).index

            elif isinstance(mask, Collection):
                pass
            else:  # single value
                mask = [mask]
            result = pd.Series(srs.isin(mask), index=df.index)
        if negate:
            result = ~result
        return result

    def _df_get_masked_df(
        self,
        df: pd.DataFrame,
        index_cols: str | list[str] | None = None,
        mask: PandasMask | None = None,
        columns: str | list[str] | None = None,
        negate: bool = False,
    ) -> pd.DataFrame:
        b_mask = self._df_get_bool_mask(df, index_cols, mask, negate)
        if columns:
            return df.loc[b_mask, columns]
        return df.loc[b_mask]

    def _df_groupby_cumcount(
        self, df: pd.DataFrame, by: str | list[str], name: str = "cum_count"
    ) -> pd.Series:
        return df.groupby(by).cumcount().rename(name) + 1

    def _df_index(self, df: pd.DataFrame, index_col: str | list[str]) -> pd.Index:
        if (
            index_col is None
            or df.index.name == index_col
            or df.index.names == index_col
        ):
            return df.index
        else:
            return df.set_index(index_col).index

    def _df_iterator(self, df: pd.DataFrame) -> Iterator[dict[str, Any]]:
        for index, row in df.iterrows():
            row_dict = row.to_dict()
            if df.index.name:
                row_dict[df.index.name] = index
            else:
                row_dict["index"] = index
            yield row_dict

    def _df_join(
        self,
        left: pd.DataFrame,
        right: pd.DataFrame,
        index_cols: str | list[str] | None = None,
        on: str | list[str] | None = None,
        left_on: str | list[str] | None = None,
        right_on: str | list[str] | None = None,
        how: Literal["left"]
        | Literal["right"]
        | Literal["inner"]
        | Literal["outer"]
        | Literal["cross"] = "left",
        suffix="_right",
    ) -> pd.DataFrame:
        # Preparing the DF allows to speed up the merge operation
        # https://stackoverflow.com/questions/40860457/improve-pandas-merge-performance
        # Tried sorting the index after, but it did not improve the performance
        def _prepare_df(df: pd.DataFrame, on: str | list[str] | None) -> pd.DataFrame:
            if df.index.name == on or df.index.names == on:
                return df
            # Reset index if it is not used as a key to keep it in the DataFrame
            if df.index.name is not None or df.index.names[0] is not None:
                df = df.reset_index()
            df = df.set_index(on)
            return df

        left_index = False
        right_index = False
        if on:
            left_on = on
            right_on = on
        if how != "cross":
            left = _prepare_df(left, left_on)
            right = _prepare_df(right, right_on)
            left_index = True
            right_index = True
        df = left.merge(
            right,
            how=how,
            left_index=left_index,
            right_index=right_index,
            suffixes=("", suffix),
        )
        if how != "cross":
            df.reset_index(inplace=True)
        if index_cols is not None:
            df.set_index(index_cols, inplace=True)
        return df

    def _df_lt(
        self,
        df: pd.DataFrame,
        other: pd.DataFrame | Sequence[float | int],
        axis: Literal["index", "columns"] = "index",
        index_cols: str | list[str] | None = None,
    ) -> pd.DataFrame:
        return df.lt(other, axis=axis)

    def _df_logical_operation(
        self,
        df: pd.DataFrame,
        other: pd.DataFrame | Sequence[bool],
        operation: Callable[
            [pd.DataFrame, Sequence[bool] | pd.DataFrame], pd.DataFrame
        ],
        axis: Literal["index"] | Literal["columns"] = "index",
        index_cols: str | list[str] | None = None,
    ) -> pd.DataFrame:
        if isinstance(other, pd.DataFrame):
            if index_cols is not None:
                if df.index.name != index_cols:
                    df = df.set_index(index_cols)
                if other.index.name != index_cols:
                    other = other.set_index(index_cols)
            other = other.reindex(df.index, fill_value=np.nan)
            return operation(df, other)
        else:  # Sequence[bool]
            other = pd.Series(other)
            if axis == "index":
                other.index = df.index
                return operation(df, other.values[:, None]).astype(bool)
            else:
                return operation(df, other.values[None, :]).astype(bool)

    def _df_mod(
        self,
        df: pd.DataFrame,
        other: pd.DataFrame | Sequence[float | int],
        axis: Literal["index", "columns"] = "index",
        index_cols: str | list[str] | None = None,
    ) -> pd.DataFrame:
        return df.mod(other, axis=axis)

    def _df_mul(
        self,
        df: pd.DataFrame,
        other: pd.DataFrame | Sequence[float | int],
        axis: Literal["index", "columns"] = "index",
        index_cols: str | list[str] | None = None,
    ) -> pd.DataFrame:
        return df.mul(other=other, axis=axis)

    @overload
    def _df_norm(
        self,
        df: pd.DataFrame,
        srs_name: str = "norm",
        include_cols: Literal[False] = False,
    ) -> pd.Series: ...

    @overload
    def _df_norm(
        self,
        df: pd.DataFrame,
        srs_name: str = "norm",
        include_cols: Literal[True] = True,
    ) -> pd.DataFrame: ...

    def _df_norm(
        self,
        df: pd.DataFrame,
        srs_name: str = "norm",
        include_cols: bool = False,
    ) -> pd.Series | pd.DataFrame:
        srs = self._srs_constructor(
            np.linalg.norm(df, axis=1), name=srs_name, index=df.index
        )
        if include_cols:
            return self._df_with_columns(df, srs, srs_name)
        else:
            return srs

    def _df_or(
        self,
        df: pd.DataFrame,
        other: pd.DataFrame | Sequence[bool],
        axis: Literal["index"] | Literal["columns"] = "index",
        index_cols: str | list[str] | None = None,
    ) -> pd.DataFrame:
        return self._df_logical_operation(
            df=df,
            other=other,
            operation=lambda x, y: x | y,
            axis=axis,
            index_cols=index_cols,
        )

    def _df_reindex(
        self,
        df: pd.DataFrame,
        other: Sequence[Hashable] | pd.DataFrame,
        new_index_cols: str | list[str],
        original_index_cols: str | list[str] | None = None,
    ) -> pd.DataFrame:
        df = df.reindex(other)
        df.index.name = new_index_cols
        return df

    def _df_rename_columns(
        self,
        df: pd.DataFrame,
        old_columns: list[str],
        new_columns: list[str],
    ) -> pd.DataFrame:
        return df.rename(columns=dict(zip(old_columns, new_columns)))

    def _df_reset_index(
        self,
        df: pd.DataFrame,
        index_cols: str | list[str] | None = None,
        drop: bool = False,
    ) -> pd.DataFrame:
        return df.reset_index(level=index_cols, drop=drop)

    def _df_sample(
        self,
        df: pd.DataFrame,
        n: int | None = None,
        frac: float | None = None,
        with_replacement: bool = False,
        shuffle: bool = False,
        seed: int | None = None,
    ) -> pd.DataFrame:
        return df.sample(n=n, frac=frac, replace=with_replacement, random_state=seed)

    def _df_set_index(
        self,
        df: pd.DataFrame,
        index_name: str | list[str],
        new_index: Sequence[Hashable] | None = None,
    ) -> pd.DataFrame:
        if new_index is None:
            if isinstance(index_name, str) and df.index.name == index_name:
                return df
            elif isinstance(index_name, list) and df.index.names == index_name:
                return df
            else:
                return df.set_index(index_name)
        else:
            df = df.set_index(new_index)
            df.index.rename(index_name, inplace=True)
        return df

    def _df_with_columns(
        self,
        original_df: pd.DataFrame,
        data: pd.DataFrame
        | pd.Series
        | Sequence[Sequence]
        | dict[str | Any]
        | Sequence[Any]
        | Any,
        new_columns: str | list[str] | None = None,
    ) -> pd.DataFrame:
        df = original_df.copy()
        if isinstance(data, dict):
            return df.assign(**data)
        elif isinstance(data, pd.DataFrame):
            data = data.set_index(df.index)
            new_columns = data.columns
        elif isinstance(data, pd.Series):
            data.index = df.index
        df.loc[:, new_columns] = data
        return df

    def _srs_constructor(
        self,
        data: Sequence[Sequence] | None = None,
        name: str | None = None,
        dtype: Any | None = None,
        index: Sequence[Any] | None = None,
    ) -> pd.Series:
        return pd.Series(data, name=name, dtype=dtype, index=index)

    def _srs_contains(
        self, srs: Sequence[Any], values: Any | Sequence[Any]
    ) -> pd.Series:
        if isinstance(values, Sequence):
            return pd.Series(values, index=values).isin(srs)
        else:
            return pd.Series(values, index=[values]).isin(srs)

    def _srs_range(
        self,
        name: str,
        start: int,
        end: int,
        step: int = 1,
    ) -> pd.Series:
        return pd.Series(np.arange(start, end, step), name=name)

    def _srs_to_df(self, srs: pd.Series, index: pd.Index | None = None) -> pd.DataFrame:
        df = srs.to_frame()
        if index:
            return df.set_index(index)
        return df<|MERGE_RESOLUTION|>--- conflicted
+++ resolved
@@ -53,12 +53,7 @@
 class PandasMixin(DataFrameMixin):
     """WARNING: PandasMixin is deprecated and will be removed in the next release of mesa-frames.
     pandas-based implementation of DataFrame operations.
-<<<<<<< HEAD
-
     """
-=======
-    """  # noqa: D205
->>>>>>> a0979498
 
     def __init__(self, *args, **kwargs):
         warnings.warn(
