--- conflicted
+++ resolved
@@ -99,27 +99,6 @@
         """Get the current step count."""
         return self._steps
 
-<<<<<<< HEAD
-=======
-    def get_sets_of_type(self, agent_type: type) -> AgentSet:
-        """Retrieve the AgentSet of a specified type.
-
-        Parameters
-        ----------
-        agent_type : type
-            The type of AgentSet to retrieve.
-
-        Returns
-        -------
-        AgentSet
-            The AgentSet of the specified type.
-        """
-        for agentset in self._sets._agentsets:
-            if isinstance(agentset, agent_type):
-                return agentset
-        raise ValueError(f"No agent sets of type {agent_type} found in the model.")
-
->>>>>>> 2826c5cf
     def reset_randomizer(self, seed: int | Sequence[int] | None) -> None:
         """Reset the model random number generator.
 
