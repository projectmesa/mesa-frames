"""
Polars-based implementation of AgentSet for mesa-frames.

This module provides a concrete implementation of the AgentSet class using Polars
as the backend for DataFrame operations. It defines the AgentSet class,
which combines the abstract AbstractAgentSet functionality with Polars-specific
operations for efficient agent management and manipulation.

Classes:
    AgentSet(AbstractAgentSet, PolarsMixin):
        A Polars-based implementation of the AgentSet. This class uses Polars
        DataFrames to store and manipulate agent data, providing high-performance
        operations for large numbers of agents.

The AgentSet class is designed to be used within Model instances or as
part of an AgentSetRegistry collection. It leverages the power of Polars for fast and
efficient data operations on agent attributes and behaviors.

Usage:
    The AgentSet class can be used directly in a model or as part of an
    AgentSetRegistry collection:

    from mesa_frames.concrete.model import Model
    from mesa_frames.concrete.agentset import AgentSet
    import polars as pl

    class MyAgents(AgentSet):
        def __init__(self, model):
            super().__init__(model)
            # Initialize with some agents
            self.add(pl.DataFrame({'id': range(100), 'wealth': 10}))

        def step(self):
            # Implement step behavior using Polars operations
            self.sets = self.sets.with_columns(new_wealth = pl.col('wealth') + 1)

    class MyModel(Model):
        def __init__(self):
            super().__init__()
            self.sets += MyAgents(self)

        def step(self):
            self.sets.step()

Features:
    - Efficient storage and manipulation of large agent populations
    - Fast vectorized operations on agent attributes
    - Support for lazy evaluation and query optimization
    - Seamless integration with other mesa-frames components

Note:
    This implementation relies on Polars, so users should ensure that Polars
    is installed and imported. The performance characteristics of this class
    will depend on the Polars version and the specific operations used.

For more detailed information on the AgentSet class and its methods,
refer to the class docstring.
"""

from __future__ import annotations

from collections.abc import Callable, Collection, Iterable, Iterator, Sequence
from typing import Any, Literal, Self, overload

import numpy as np
import polars as pl

from mesa_frames.abstract.agentset import AbstractAgentSet
from mesa_frames.concrete.mixin import PolarsMixin
from mesa_frames.types_ import AgentMask, AgentPolarsMask, IntoExpr, PolarsIdsLike
from mesa_frames.utils import copydoc
import mesa_frames


@copydoc(AbstractAgentSet)
class AgentSet(AbstractAgentSet, PolarsMixin):
    """Polars-based implementation of AgentSet."""

    _df: pl.DataFrame
    _copy_with_method: dict[str, tuple[str, list[str]]] = {
        "_df": ("clone", []),
    }
    _copy_only_reference: list[str] = ["_model", "_mask"]
    _mask: pl.Expr | pl.Series

    def __init__(
        self, model: mesa_frames.concrete.model.Model, name: str | None = None
    ) -> None:
        """Initialize a new AgentSet.

        Parameters
        ----------
        model : "mesa_frames.concrete.model.Model"
            The model that the agent set belongs to.
        name : str | None, optional
            Name for this agent set. If None, class name is used.
            Will be converted to snake_case if in camelCase.
        """
        # Model reference
        self._model = model
        # Set proposed name (no uniqueness guarantees here)
        self._name = name if name is not None else self.__class__.__name__
        # No definition of schema with unique_id, as it becomes hard to add new agents
        self._df = pl.DataFrame()
        self._mask = pl.repeat(True, len(self._df), dtype=pl.Boolean, eager=True)

    def rename(self, new_name: str, inplace: bool = True) -> Self:
        """Rename this agent set. If attached to AgentSetRegistry, delegate for uniqueness enforcement.

        Parameters
        ----------
        new_name : str
            Desired new name.

        inplace : bool, optional
            Whether to perform the rename in place. If False, a renamed copy is
            returned, by default True.

        Returns
        -------
        Self
            The updated AgentSet (or a renamed copy when ``inplace=False``).

        Raises
        ------
        ValueError
            If name conflicts occur and delegate encounters errors.
        """
        # Respect inplace semantics consistently with other mutators
        obj = self._get_obj(inplace)

        # Always delegate to the container's accessor if available through the model's sets
        # Check if we have a model and can find the AgentSetRegistry that contains this set
        try:
            if self in self.model.sets:
<<<<<<< HEAD
                reg = self.model.sets.rename(self, new_name, inplace=inplace)
                if inplace:
                    return self
                return reg[new_name]
        except KeyError:
            # Fall back to local rename if isn't found in a an AgentSetRegistry
            obj._name = new_name
            return obj

        # Set name locally if no container found
=======
                # Track the index of this set so we can retrieve the renamed copy even
                # when the registry canonicalizes the requested name.
                target_idx = next(
                    i for i, aset in enumerate(self.model.sets) if aset is self
                )
                reg = self.model.sets.rename(self, new_name, inplace=inplace)
                if inplace:
                    return self
                return reg[target_idx]
        except KeyError:
            pass

        # Fall back to local rename if isn't found in a an AgentSetRegistry
>>>>>>> 3037456a
        obj._name = new_name
        return obj

    def add(
        self,
        agents: pl.DataFrame | Sequence[Any] | dict[str, Any],
        inplace: bool = True,
    ) -> Self:
        """Add agents to the AgentSet.

        Parameters
        ----------
        agents : pl.DataFrame | Sequence[Any] | dict[str, Any]
            The agents to add.
        inplace : bool, optional
            Whether to add the agents in place, by default True.

        Returns
        -------
        Self
            The updated AgentSet.
        """
        obj = self._get_obj(inplace)
        if isinstance(agents, AbstractAgentSet):
            raise TypeError(
                "AgentSet.add() does not accept AgentSet objects. "
                "Extract the DataFrame with agents.agents.drop('unique_id') first."
            )
        elif isinstance(agents, pl.DataFrame):
            if "unique_id" in agents.columns:
                raise ValueError("Dataframe should not have a unique_id column.")
            new_agents = agents
        elif isinstance(agents, dict):
            if "unique_id" in agents:
                raise ValueError("Dictionary should not have a unique_id key.")
            new_agents = pl.DataFrame(agents)
        else:  # Sequence
            if len(obj._df) != 0:
                # For non-empty AgentSet, check column count
                expected_columns = len(obj._df.columns) - 1  # Exclude unique_id
                if len(agents) != expected_columns:
                    raise ValueError(
                        f"Length of data ({len(agents)}) must match the number of columns in the AgentSet (excluding unique_id): {expected_columns}"
                    )
                new_agents = pl.DataFrame(
                    [list(agents)],
                    schema=[col for col in obj._df.schema if col != "unique_id"],
                    orient="row",
                )
            else:
                # For empty AgentSet, cannot infer schema from sequence
                raise ValueError(
                    "Cannot add a sequence to an empty AgentSet. Use a DataFrame or dict with column names."
                )

        new_agents = new_agents.with_columns(
            self._generate_unique_ids(len(new_agents)).alias("unique_id")
        )

        # If self._mask is pl.Expr, then new mask is the same.
        # If self._mask is pl.Series[bool], then new mask has to be updated.
        originally_empty = len(obj._df) == 0
        if isinstance(obj._mask, pl.Series) and not originally_empty:
            original_active_indices = obj._df.filter(obj._mask)["unique_id"]

        obj._df = pl.concat([obj._df, new_agents], how="diagonal_relaxed")

        if isinstance(obj._mask, pl.Series) and not originally_empty:
            obj._update_mask(original_active_indices, new_agents["unique_id"])

        return obj

    @overload
    def contains(self, agents: int) -> bool: ...

    @overload
    def contains(self, agents: PolarsIdsLike) -> pl.Series: ...

    def contains(
        self,
        agents: PolarsIdsLike,
    ) -> bool | pl.Series:
        if isinstance(agents, pl.Series):
            return agents.is_in(self._df["unique_id"])
        elif isinstance(agents, Collection) and not isinstance(agents, str):
            return pl.Series(agents, dtype=pl.UInt64).is_in(self._df["unique_id"])
        else:
            return agents in self._df["unique_id"]

    @overload
    def do(
        self,
        method_name: str,
        *args,
        mask: AgentMask | None = None,
        return_results: Literal[False] = False,
        inplace: bool = True,
        **kwargs,
    ) -> Self: ...

    @overload
    def do(
        self,
        method_name: str,
        *args,
        mask: AgentMask | None = None,
        return_results: Literal[True],
        inplace: bool = True,
        **kwargs,
    ) -> Any: ...

    def do(
        self,
        method_name: str,
        *args,
        mask: AgentMask | None = None,
        return_results: bool = False,
        inplace: bool = True,
        **kwargs,
    ) -> Self | Any:
        masked_df = self._get_masked_df(mask)
        # If the mask is empty, we can use the object as is
        if len(masked_df) == len(self._df):
            obj = self._get_obj(inplace)
            method = getattr(obj, method_name)
            result = method(*args, **kwargs)
        else:  # If the mask is not empty, we need to create a new masked AbstractAgentSet and concatenate the AbstractAgentSets at the end
            obj = self._get_obj(inplace=False)
            obj._df = masked_df
            original_masked_index = obj._get_obj_copy(obj.index)
            method = getattr(obj, method_name)
            result = method(*args, **kwargs)
            obj._concatenate_agentsets(
                [self],
                duplicates_allowed=True,
                keep_first_only=True,
                original_masked_index=original_masked_index,
            )
            if inplace:
                for key, value in obj.__dict__.items():
                    setattr(self, key, value)
                obj = self
        if return_results:
            return result
        else:
            return obj

    def get(
        self,
        attr_names: IntoExpr | Iterable[IntoExpr] | None,
        mask: AgentPolarsMask = None,
    ) -> pl.Series | pl.DataFrame:
        masked_df = self._get_masked_df(mask)
        if attr_names is None:
            # Return all columns except unique_id
            return masked_df.select(pl.exclude("unique_id"))
        attr_names = self.df.select(attr_names).columns.copy()
        if not attr_names:
            return masked_df
        masked_df = masked_df.select(attr_names)
        if masked_df.shape[1] == 1:
            return masked_df[masked_df.columns[0]]
        return masked_df

    def remove(self, agents: PolarsIdsLike | AgentMask, inplace: bool = True) -> Self:
        if isinstance(agents, str) and agents == "active":
            agents = self.active_agents
        if agents is None or (isinstance(agents, Iterable) and len(agents) == 0):
            return self._get_obj(inplace)
        obj = self._get_obj(inplace)
        # Normalize to Series of unique_ids
        ids = obj._df_index(obj._get_masked_df(agents), "unique_id")
        # Validate presence
        if not ids.is_in(obj._df["unique_id"]).all():
            raise KeyError("Some 'unique_id' of mask are not present in this AgentSet.")
        # Remove by ids
        return obj._discard(ids)

    def set(
        self,
        attr_names: str | Collection[str] | dict[str, Any] | None = None,
        values: Any | None = None,
        mask: AgentPolarsMask = None,
        inplace: bool = True,
    ) -> Self:
        obj = self._get_obj(inplace)
        masked_df = obj._get_masked_df(mask)

        if not attr_names:
            attr_names = masked_df.columns
            attr_names.remove("unique_id")

        def process_single_attr(
            masked_df: pl.DataFrame, attr_name: str, values: Any
        ) -> pl.DataFrame:
            if isinstance(values, pl.DataFrame):
                values_series = values.to_series()
            elif isinstance(values, (pl.Expr, pl.Series, Collection)):
                values_series = pl.Series(values)
            else:
                values_series = pl.repeat(values, len(masked_df))
            return masked_df.with_columns(values_series.alias(attr_name))

        if isinstance(attr_names, str) and values is not None:
            masked_df = process_single_attr(masked_df, attr_names, values)
        elif isinstance(attr_names, Collection) and values is not None:
            if isinstance(values, Collection) and len(attr_names) == len(values):
                for attribute, val in zip(attr_names, values):
                    masked_df = process_single_attr(masked_df, attribute, val)
            else:
                for attribute in attr_names:
                    masked_df = process_single_attr(masked_df, attribute, values)
        elif isinstance(attr_names, dict):
            for key, val in attr_names.items():
                masked_df = process_single_attr(masked_df, key, val)
        else:
            raise ValueError(
                "attr_names must be a string, a collection of string or a dictionary with columns as keys and values."
            )
        unique_id_column = None
        if "unique_id" not in obj._df:
            unique_id_column = self._generate_unique_ids(len(masked_df)).alias(
                "unique_id"
            )
            obj._df = obj._df.with_columns(unique_id_column)
            masked_df = masked_df.with_columns(unique_id_column)
        b_mask = obj._get_bool_mask(mask)
        non_masked_df = obj._df.filter(b_mask.not_())
        original_index = obj._df.select("unique_id")
        obj._df = pl.concat([non_masked_df, masked_df], how="diagonal_relaxed")
        obj._df = original_index.join(obj._df, on="unique_id", how="left")
        obj._update_mask(original_index["unique_id"], unique_id_column)
        return obj

    def select(
        self,
        mask: AgentPolarsMask = None,
        filter_func: Callable[[Self], pl.Series] | None = None,
        n: int | None = None,
        negate: bool = False,
        inplace: bool = True,
    ) -> Self:
        obj = self._get_obj(inplace)
        mask = obj._get_bool_mask(mask)
        if filter_func:
            mask = mask & filter_func(obj)
        if n is not None:
            mask = (obj._df["unique_id"]).is_in(
                obj._df.filter(mask).sample(n)["unique_id"]
            )
        if negate:
            mask = mask.not_()
        obj._mask = mask
        return obj

    def shuffle(self, inplace: bool = True) -> Self:
        obj = self._get_obj(inplace)
        obj._df = obj._df.sample(
            fraction=1,
            shuffle=True,
            seed=obj.random.integers(np.iinfo(np.int32).max),
        )
        return obj

    def sort(
        self,
        by: str | Sequence[str],
        ascending: bool | Sequence[bool] = True,
        inplace: bool = True,
        **kwargs,
    ) -> Self:
        obj = self._get_obj(inplace)
        if isinstance(ascending, bool):
            descending = not ascending
        else:
            descending = [not a for a in ascending]
        obj._df = obj._df.sort(by=by, descending=descending, **kwargs)
        return obj

    def _concatenate_agentsets(
        self,
        agentsets: Iterable[Self],
        duplicates_allowed: bool = True,
        keep_first_only: bool = True,
        original_masked_index: pl.Series | None = None,
    ) -> Self:
        if not duplicates_allowed:
            indices_list = [self._df["unique_id"]] + [
                agentset._df["unique_id"] for agentset in agentsets
            ]
            all_indices = pl.concat(indices_list)
            if all_indices.is_duplicated().any():
                raise ValueError(
                    "Some ids are duplicated in the AgentSets that are trying to be concatenated"
                )
        if duplicates_allowed & keep_first_only:
            # Find the original_index list (ie longest index list), to sort correctly the rows after concatenation
            max_length = max(len(agentset) for agentset in agentsets)
            for agentset in agentsets:
                if len(agentset) == max_length:
                    original_index = agentset._df["unique_id"]
            final_dfs = [self._df]
            final_active_indices = [self._df["unique_id"]]
            final_indices = self._df["unique_id"].clone()
            for obj in iter(agentsets):
                # Remove agents that are already in the final DataFrame
                final_dfs.append(
                    obj._df.filter(pl.col("unique_id").is_in(final_indices).not_())
                )
                # Add the indices of the active agents of current AgentSet
                final_active_indices.append(obj._df.filter(obj._mask)["unique_id"])
                # Update the indices of the agents in the final DataFrame
                final_indices = pl.concat(
                    [final_indices, final_dfs[-1]["unique_id"]], how="vertical"
                )
            # Left-join original index with concatenated dfs to keep original ids order
            final_df = original_index.to_frame().join(
                pl.concat(final_dfs, how="diagonal_relaxed"), on="unique_id", how="left"
            )
            #
            final_active_index = pl.concat(final_active_indices, how="vertical")

        else:
            final_df = pl.concat([obj._df for obj in agentsets], how="diagonal_relaxed")
            final_active_index = pl.concat(
                [obj._df.filter(obj._mask)["unique_id"] for obj in agentsets]
            )
        final_mask = final_df["unique_id"].is_in(final_active_index)
        self._df = final_df
        self._mask = final_mask
        # If some ids were removed in the do-method, we need to remove them also from final_df
        if not isinstance(original_masked_index, type(None)):
            ids_to_remove = original_masked_index.filter(
                original_masked_index.is_in(self._df["unique_id"]).not_()
            )
            if not ids_to_remove.is_empty():
                self.remove(ids_to_remove, inplace=True)
        return self

    def _get_bool_mask(
        self,
        mask: AgentPolarsMask = None,
    ) -> pl.Series | pl.Expr:
        def bool_mask_from_series(mask: pl.Series) -> pl.Series:
            if (
                isinstance(mask, pl.Series)
                and mask.dtype == pl.Boolean
                and len(mask) == len(self._df)
            ):
                return mask
            return self._df["unique_id"].is_in(mask)

        if isinstance(mask, pl.Expr):
            return mask
        elif isinstance(mask, pl.Series):
            return bool_mask_from_series(mask)
        elif isinstance(mask, pl.DataFrame):
            if "unique_id" in mask.columns:
                return bool_mask_from_series(mask["unique_id"])
            elif len(mask.columns) == 1 and mask.dtypes[0] == pl.Boolean:
                return bool_mask_from_series(mask[mask.columns[0]])
            else:
                raise KeyError(
                    "DataFrame must have a 'unique_id' column or a single boolean column."
                )
        elif mask is None or mask == "all":
            return pl.repeat(True, len(self._df))
        elif mask == "active":
            return self._mask
        elif isinstance(mask, Collection):
            return bool_mask_from_series(pl.Series(mask, dtype=pl.UInt64))
        else:
            return bool_mask_from_series(pl.Series([mask], dtype=pl.UInt64))

    def _get_masked_df(
        self,
        mask: AgentPolarsMask = None,
    ) -> pl.DataFrame:
        if (isinstance(mask, pl.Series) and mask.dtype == pl.Boolean) or isinstance(
            mask, pl.Expr
        ):
            return self._df.filter(mask)
        elif isinstance(mask, pl.DataFrame):
            if not mask["unique_id"].is_in(self._df["unique_id"]).all():
                raise KeyError(
                    "Some 'unique_id' of mask are not present in DataFrame 'unique_id'."
                )
            return mask.select("unique_id").join(self._df, on="unique_id", how="left")
        elif isinstance(mask, pl.Series):
            if not mask.is_in(self._df["unique_id"]).all():
                raise KeyError(
                    "Some 'unique_id' of mask are not present in DataFrame 'unique_id'."
                )
            mask_df = mask.to_frame("unique_id")
            return mask_df.join(self._df, on="unique_id", how="left")
        elif mask is None or mask == "all":
            return self._df
        elif mask == "active":
            return self._df.filter(self._mask)
        else:
            if isinstance(mask, Collection):
                mask_series = pl.Series(mask, dtype=pl.UInt64)
            else:
                mask_series = pl.Series([mask], dtype=pl.UInt64)
            if not mask_series.is_in(self._df["unique_id"]).all():
                raise KeyError(
                    "Some 'unique_id' of mask are not present in DataFrame 'unique_id'."
                )
            mask_df = mask_series.to_frame("unique_id")
            return mask_df.join(self._df, on="unique_id", how="left")

    @overload
    def _get_obj_copy(self, obj: pl.Series) -> pl.Series: ...

    @overload
    def _get_obj_copy(self, obj: pl.DataFrame) -> pl.DataFrame: ...

    def _get_obj_copy(self, obj: pl.Series | pl.DataFrame) -> pl.Series | pl.DataFrame:
        return obj.clone()

    def _discard(self, ids: PolarsIdsLike) -> Self:
        mask = self._get_bool_mask(ids)

        if isinstance(self._mask, pl.Series):
            original_active_indices = self._df.filter(self._mask)["unique_id"]

        self._df = self._df.filter(mask.not_())

        if isinstance(self._mask, pl.Series):
            self._update_mask(original_active_indices)

        return self

    def _update_mask(
        self, original_active_indices: pl.Series, new_indices: pl.Series | None = None
    ) -> None:
        if new_indices is not None:
            self._mask = self._df["unique_id"].is_in(
                original_active_indices
            ) | self._df["unique_id"].is_in(new_indices)
        else:
            self._mask = self._df["unique_id"].is_in(original_active_indices)

    def __getattr__(self, key: str) -> Any:
        if key == "name":
            return self.name
        super().__getattr__(key)
        return self._df[key]

    def _generate_unique_ids(self, n: int) -> pl.Series:
        return pl.Series(
            self.random.integers(1, np.iinfo(np.uint64).max, size=n, dtype=np.uint64)
        )

    @overload
    def __getitem__(
        self,
        key: str | tuple[AgentPolarsMask, str],
    ) -> pl.Series: ...

    @overload
    def __getitem__(
        self,
        key: (
            AgentPolarsMask
            | Collection[str]
            | tuple[
                AgentPolarsMask,
                Collection[str],
            ]
        ),
    ) -> pl.DataFrame: ...

    def __getitem__(
        self,
        key: (
            str
            | Collection[str]
            | AgentPolarsMask
            | tuple[AgentPolarsMask, str]
            | tuple[
                AgentPolarsMask,
                Collection[str],
            ]
        ),
    ) -> pl.Series | pl.DataFrame:
        attr = super().__getitem__(key)
        assert isinstance(attr, (pl.Series, pl.DataFrame))
        return attr

    def __iter__(self) -> Iterator[dict[str, Any]]:
        return iter(self._df.iter_rows(named=True))

    def __len__(self) -> int:
        return len(self._df)

    def __reversed__(self) -> Iterator:
        return reversed(iter(self._df.iter_rows(named=True)))

    @property
    def df(self) -> pl.DataFrame:
        return self._df

    @df.setter
    def df(self, agents: pl.DataFrame) -> None:
        if "unique_id" not in agents.columns:
            raise KeyError("DataFrame must have a unique_id column.")
        self._df = agents

    @property
    def active_agents(self) -> pl.DataFrame:
        return self.df.filter(self._mask)

    @active_agents.setter
    def active_agents(self, mask: AgentPolarsMask) -> None:
        self.select(mask=mask, inplace=True)

    @property
    def inactive_agents(self) -> pl.DataFrame:
        return self.df.filter(~self._mask)

    @property
    def index(self) -> pl.Series:
        return self._df["unique_id"]

    @property
    def pos(self) -> pl.DataFrame:
        return super().pos

    @property
    def name(self) -> str:
        """Return the name of the AgentSet."""
        return self._name

    @name.setter
    def name(self, value: str) -> None:
        """Set the name of the AgentSet."""
<<<<<<< HEAD
        self._name = value
=======
        self.rename(value)
>>>>>>> 3037456a
<|MERGE_RESOLUTION|>--- conflicted
+++ resolved
@@ -133,18 +133,6 @@
         # Check if we have a model and can find the AgentSetRegistry that contains this set
         try:
             if self in self.model.sets:
-<<<<<<< HEAD
-                reg = self.model.sets.rename(self, new_name, inplace=inplace)
-                if inplace:
-                    return self
-                return reg[new_name]
-        except KeyError:
-            # Fall back to local rename if isn't found in a an AgentSetRegistry
-            obj._name = new_name
-            return obj
-
-        # Set name locally if no container found
-=======
                 # Track the index of this set so we can retrieve the renamed copy even
                 # when the registry canonicalizes the requested name.
                 target_idx = next(
@@ -158,7 +146,6 @@
             pass
 
         # Fall back to local rename if isn't found in a an AgentSetRegistry
->>>>>>> 3037456a
         obj._name = new_name
         return obj
 
@@ -696,8 +683,4 @@
     @name.setter
     def name(self, value: str) -> None:
         """Set the name of the AgentSet."""
-<<<<<<< HEAD
-        self._name = value
-=======
-        self.rename(value)
->>>>>>> 3037456a
+        self.rename(value)