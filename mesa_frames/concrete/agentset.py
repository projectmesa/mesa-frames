"""
Polars-based implementation of AgentSet for mesa-frames.

This module provides a concrete implementation of the AgentSet class using Polars
as the backend for DataFrame operations. It defines the AgentSetPolars class,
which combines the abstract AgentSetDF functionality with Polars-specific
operations for efficient agent management and manipulation.

Classes:
    AgentSetPolars(AgentSetDF, PolarsMixin):
        A Polars-based implementation of the AgentSet. This class uses Polars
        DataFrames to store and manipulate agent data, providing high-performance
        operations for large numbers of agents.

The AgentSetPolars class is designed to be used within ModelDF instances or as
part of an AgentsDF collection. It leverages the power of Polars for fast and
efficient data operations on agent attributes and behaviors.

Usage:
    The AgentSetPolars class can be used directly in a model or as part of an
    AgentsDF collection:

    from mesa_frames.concrete.model import ModelDF
    from mesa_frames.concrete.agentset import AgentSetPolars
    import polars as pl

    class MyAgents(AgentSetPolars):
        def __init__(self, model):
            super().__init__(model)
            # Initialize with some agents
            self.add(pl.DataFrame({'id': range(100), 'wealth': 10}))

        def step(self):
            # Implement step behavior using Polars operations
            self.agents = self.agents.with_columns(new_wealth = pl.col('wealth') + 1)

    class MyModel(ModelDF):
        def __init__(self):
            super().__init__()
            self.agents += MyAgents(self)

        def step(self):
            self.agents.step()

Features:
    - Efficient storage and manipulation of large agent populations
    - Fast vectorized operations on agent attributes
    - Support for lazy evaluation and query optimization
    - Seamless integration with other mesa-frames components

Note:
    This implementation relies on Polars, so users should ensure that Polars
    is installed and imported. The performance characteristics of this class
    will depend on the Polars version and the specific operations used.

For more detailed information on the AgentSetPolars class and its methods,
refer to the class docstring.
"""

from __future__ import annotations

from collections.abc import Callable, Collection, Iterable, Iterator, Sequence
from typing import Any, Literal, overload

import numpy as np
import polars as pl
from polars._typing import IntoExpr
from polars.exceptions import ShapeError
<<<<<<< HEAD
from typing_extensions import Self
=======
from typing import Any, Self, overload
>>>>>>> 89375e59

from mesa_frames.concrete.agents import AgentSetDF
from mesa_frames.concrete.mixin import PolarsMixin
from mesa_frames.concrete.model import ModelDF
from mesa_frames.types_ import AgentPolarsMask, PolarsIdsLike
from mesa_frames.utils import copydoc


@copydoc(AgentSetDF)
class AgentSetPolars(AgentSetDF, PolarsMixin):
    """Polars-based implementation of AgentSetDF."""

    _agents: pl.DataFrame
    _copy_with_method: dict[str, tuple[str, list[str]]] = {
        "_agents": ("clone", []),
    }
    _copy_only_reference: list[str] = ["_model", "_mask"]
    _mask: pl.Expr | pl.Series

    def __init__(self, model: mesa_frames.concrete.model.ModelDF) -> None:
        """Initialize a new AgentSetPolars.

        Parameters
        ----------
        model : "mesa_frames.concrete.model.ModelDF"
            The model that the agent set belongs to.
        """
        self._model = model
        self._agents = pl.DataFrame()
        self._mask = pl.repeat(True, len(self._agents), dtype=pl.Boolean, eager=True)

    def add(
        self,
        agents: Self | pl.DataFrame | Sequence[Any] | dict[str, Any],
        inplace: bool = True,
    ) -> Self:
        """Add agents to the AgentSetPolars.

        Parameters
        ----------
        agents : pl.DataFrame | Sequence[Any] | dict[str, Any]
            The agents to add.
        inplace : bool, optional
            Whether to add the agents in place, by default True.

        Returns
        -------
        Self
            The updated AgentSetPolars.
        """
        obj = self._get_obj(inplace)
        if isinstance(agents, AgentSetPolars):
            new_agents = agents.agents
        elif isinstance(agents, pl.DataFrame):
            if "unique_id" in agents.columns:
                raise ValueError("Dataframe should not have a unique_id column.")
            new_agents = agents
        elif isinstance(agents, dict):
            if "unique_id" in agents:
                raise ValueError("Dictionary should not have a unique_id key.")
            new_agents = pl.DataFrame(agents)
        else:
            if len(agents) != len(obj._agents.columns) - 1:
                raise ValueError(
                    "Length of data must match the number of columns in the AgentSet (excluding unique_id) if being added as a Collection."
                )
            new_agents = pl.DataFrame(
                [list(agents)],
                schema=[col for col in obj._agents.schema if col != "unique_id"],
                orient="row",
            )

        if "unique_id" not in new_agents:
            new_agents = new_agents.with_columns(
                self._generate_unique_ids(len(new_agents)).alias("unique_id")
            )

        # If self._mask is pl.Expr, then new mask is the same.
        # If self._mask is pl.Series[bool], then new mask has to be updated.
        originally_empty = len(obj._agents) == 0
        if isinstance(obj._mask, pl.Series) and not originally_empty:
            original_active_indices = obj._agents.filter(obj._mask)["unique_id"]

        obj._agents = pl.concat([obj._agents, new_agents], how="diagonal_relaxed")

        if isinstance(obj._mask, pl.Series) and not originally_empty:
            obj._update_mask(original_active_indices, new_agents["unique_id"])

        return obj

    @overload
    def contains(self, agents: int) -> bool: ...

    @overload
    def contains(self, agents: PolarsIdsLike) -> pl.Series: ...

    def contains(
        self,
        agents: PolarsIdsLike,
    ) -> bool | pl.Series:
        if isinstance(agents, pl.Series):
            return agents.is_in(self._agents["unique_id"])
        elif isinstance(agents, Collection) and not isinstance(agents, str):
            return pl.Series(agents, dtype=pl.UInt64).is_in(self._agents["unique_id"])
        else:
            return agents in self._agents["unique_id"]

    def get(
        self,
        attr_names: IntoExpr | Iterable[IntoExpr] | None,
        mask: AgentPolarsMask = None,
    ) -> pl.Series | pl.DataFrame:
        masked_df = self._get_masked_df(mask)
        attr_names = self.agents.select(attr_names).columns.copy()
        if not attr_names:
            return masked_df
        masked_df = masked_df.select(attr_names)
        if masked_df.shape[1] == 1:
            return masked_df[masked_df.columns[0]]
        return masked_df

    def set(
        self,
        attr_names: str | Collection[str] | dict[str, Any] | None = None,
        values: Any | None = None,
        mask: AgentPolarsMask = None,
        inplace: bool = True,
    ) -> Self:
        obj = self._get_obj(inplace)
        masked_df = obj._get_masked_df(mask)

        if not attr_names:
            attr_names = masked_df.columns
            attr_names.remove("unique_id")

        def process_single_attr(
            masked_df: pl.DataFrame, attr_name: str, values: Any
        ) -> pl.DataFrame:
            if isinstance(values, pl.DataFrame):
                values_series = values.to_series()
            elif isinstance(values, (pl.Expr, pl.Series, Collection)):
                values_series = pl.Series(values)
            else:
                values_series = pl.repeat(values, len(masked_df))
            try:
                return masked_df.with_columns(values_series.alias(attr_name))
            except ShapeError as error:
                raise KeyError(error)

        if isinstance(attr_names, str) and values is not None:
            masked_df = process_single_attr(masked_df, attr_names, values)
        elif isinstance(attr_names, Collection) and values is not None:
            if isinstance(values, Collection) and len(attr_names) == len(values):
                for attribute, val in zip(attr_names, values):
                    masked_df = process_single_attr(masked_df, attribute, val)
            else:
                for attribute in attr_names:
                    masked_df = process_single_attr(masked_df, attribute, values)
        elif isinstance(attr_names, dict):
            for key, val in attr_names.items():
                masked_df = process_single_attr(masked_df, key, val)
        else:
            raise ValueError(
                "attr_names must be a string, a collection of string or a dictionary with columns as keys and values."
            )
        unique_id_column = None
        if "unique_id" not in obj._agents:
            unique_id_column = self._generate_unique_ids(len(masked_df)).alias(
                "unique_id"
            )
            obj._agents = obj._agents.with_columns(unique_id_column)
            masked_df = masked_df.with_columns(unique_id_column)
        b_mask = obj._get_bool_mask(mask)
        non_masked_df = obj._agents.filter(b_mask.not_())
        original_index = obj._agents.select("unique_id")
        obj._agents = pl.concat([non_masked_df, masked_df], how="diagonal_relaxed")
        obj._agents = original_index.join(obj._agents, on="unique_id", how="left")
        obj._update_mask(original_index["unique_id"], unique_id_column)
        return obj

    def select(
        self,
        mask: AgentPolarsMask = None,
        filter_func: Callable[[Self], pl.Series] | None = None,
        n: int | None = None,
        negate: bool = False,
        inplace: bool = True,
    ) -> Self:
        obj = self._get_obj(inplace)
        mask = obj._get_bool_mask(mask)
        if filter_func:
            mask = mask & filter_func(obj)
        if n is not None:
            mask = (obj._agents["unique_id"]).is_in(
                obj._agents.filter(mask).sample(n)["unique_id"]
            )
        if negate:
            mask = mask.not_()
        obj._mask = mask
        return obj

    def shuffle(self, inplace: bool = True) -> Self:
        obj = self._get_obj(inplace)
        obj._agents = obj._agents.sample(
            fraction=1,
            shuffle=True,
            seed=obj.random.integers(np.iinfo(np.int32).max),
        )
        return obj

    def sort(
        self,
        by: str | Sequence[str],
        ascending: bool | Sequence[bool] = True,
        inplace: bool = True,
        **kwargs,
    ) -> Self:
        obj = self._get_obj(inplace)
        if isinstance(ascending, bool):
            descending = not ascending
        else:
            descending = [not a for a in ascending]
        obj._agents = obj._agents.sort(by=by, descending=descending, **kwargs)
        return obj

    def _concatenate_agentsets(
        self,
        agentsets: Iterable[Self],
        duplicates_allowed: bool = True,
        keep_first_only: bool = True,
        original_masked_index: pl.Series | None = None,
    ) -> Self:
        if not duplicates_allowed:
            indices_list = [self._agents["unique_id"]] + [
                agentset._agents["unique_id"] for agentset in agentsets
            ]
            all_indices = pl.concat(indices_list)
            if all_indices.is_duplicated().any():
                raise ValueError(
                    "Some ids are duplicated in the AgentSetDFs that are trying to be concatenated"
                )
        if duplicates_allowed & keep_first_only:
            # Find the original_index list (ie longest index list), to sort correctly the rows after concatenation
            max_length = max(len(agentset) for agentset in agentsets)
            for agentset in agentsets:
                if len(agentset) == max_length:
                    original_index = agentset._agents["unique_id"]
            final_dfs = [self._agents]
            final_active_indices = [self._agents["unique_id"]]
            final_indices = self._agents["unique_id"].clone()
            for obj in iter(agentsets):
                # Remove agents that are already in the final DataFrame
                final_dfs.append(
                    obj._agents.filter(pl.col("unique_id").is_in(final_indices).not_())
                )
                # Add the indices of the active agents of current AgentSet
                final_active_indices.append(obj._agents.filter(obj._mask)["unique_id"])
                # Update the indices of the agents in the final DataFrame
                final_indices = pl.concat(
                    [final_indices, final_dfs[-1]["unique_id"]], how="vertical"
                )
            # Left-join original index with concatenated dfs to keep original ids order
            final_df = original_index.to_frame().join(
                pl.concat(final_dfs, how="diagonal_relaxed"), on="unique_id", how="left"
            )
            #
            final_active_index = pl.concat(final_active_indices, how="vertical")

        else:
            final_df = pl.concat(
                [obj._agents for obj in agentsets], how="diagonal_relaxed"
            )
            final_active_index = pl.concat(
                [obj._agents.filter(obj._mask)["unique_id"] for obj in agentsets]
            )
        final_mask = final_df["unique_id"].is_in(final_active_index)
        self._agents = final_df
        self._mask = final_mask
        # If some ids were removed in the do-method, we need to remove them also from final_df
        if not isinstance(original_masked_index, type(None)):
            ids_to_remove = original_masked_index.filter(
                original_masked_index.is_in(self._agents["unique_id"]).not_()
            )
            if not ids_to_remove.is_empty():
                self.remove(ids_to_remove, inplace=True)
        return self

    def _get_bool_mask(
        self,
        mask: AgentPolarsMask = None,
    ) -> pl.Series | pl.Expr:
        def bool_mask_from_series(mask: pl.Series) -> pl.Series:
            if (
                isinstance(mask, pl.Series)
                and mask.dtype == pl.Boolean
                and len(mask) == len(self._agents)
            ):
                return mask
            return self._agents["unique_id"].is_in(mask)

        if isinstance(mask, pl.Expr):
            return mask
        elif isinstance(mask, pl.Series):
            return bool_mask_from_series(mask)
        elif isinstance(mask, pl.DataFrame):
            if "unique_id" in mask.columns:
                return bool_mask_from_series(mask["unique_id"])
            elif len(mask.columns) == 1 and mask.dtypes[0] == pl.Boolean:
                return bool_mask_from_series(mask[mask.columns[0]])
            else:
                raise KeyError(
                    "DataFrame must have a 'unique_id' column or a single boolean column."
                )
        elif mask is None or mask == "all":
            return pl.repeat(True, len(self._agents))
        elif mask == "active":
            return self._mask
        elif isinstance(mask, Collection):
            return bool_mask_from_series(pl.Series(mask, dtype=pl.UInt64))
        else:
            return bool_mask_from_series(pl.Series([mask], dtype=pl.UInt64))

    def _get_masked_df(
        self,
        mask: AgentPolarsMask = None,
    ) -> pl.DataFrame:
        if (isinstance(mask, pl.Series) and mask.dtype == pl.Boolean) or isinstance(
            mask, pl.Expr
        ):
            return self._agents.filter(mask)
        elif isinstance(mask, pl.DataFrame):
            if not mask["unique_id"].is_in(self._agents["unique_id"]).all():
                raise KeyError(
                    "Some 'unique_id' of mask are not present in DataFrame 'unique_id'."
                )
            return mask.select("unique_id").join(
                self._agents, on="unique_id", how="left"
            )
        elif isinstance(mask, pl.Series):
            if not mask.is_in(self._agents["unique_id"]).all():
                raise KeyError(
                    "Some 'unique_id' of mask are not present in DataFrame 'unique_id'."
                )
            mask_df = mask.to_frame("unique_id")
            return mask_df.join(self._agents, on="unique_id", how="left")
        elif mask is None or mask == "all":
            return self._agents
        elif mask == "active":
            return self._agents.filter(self._mask)
        else:
            if isinstance(mask, Collection):
                mask_series = pl.Series(mask, dtype=pl.UInt64)
            else:
                mask_series = pl.Series([mask], dtype=pl.UInt64)
            if not mask_series.is_in(self._agents["unique_id"]).all():
                raise KeyError(
                    "Some 'unique_id' of mask are not present in DataFrame 'unique_id'."
                )
            mask_df = mask_series.to_frame("unique_id")
            return mask_df.join(self._agents, on="unique_id", how="left")

    @overload
    def _get_obj_copy(self, obj: pl.Series) -> pl.Series: ...

    @overload
    def _get_obj_copy(self, obj: pl.DataFrame) -> pl.DataFrame: ...

    def _get_obj_copy(self, obj: pl.Series | pl.DataFrame) -> pl.Series | pl.DataFrame:
        return obj.clone()

    def _discard(self, ids: PolarsIdsLike) -> Self:
        mask = self._get_bool_mask(ids)

        if isinstance(self._mask, pl.Series):
            original_active_indices = self._agents.filter(self._mask)["unique_id"]

        self._agents = self._agents.filter(mask.not_())

        if isinstance(self._mask, pl.Series):
            self._update_mask(original_active_indices)

        return self

    def _update_mask(
        self, original_active_indices: pl.Series, new_indices: pl.Series | None = None
    ) -> None:
        if new_indices is not None:
            self._mask = self._agents["unique_id"].is_in(
                original_active_indices
            ) | self._agents["unique_id"].is_in(new_indices)
        else:
            self._mask = self._agents["unique_id"].is_in(original_active_indices)

    def __getattr__(self, key: str) -> pl.Series:
        super().__getattr__(key)
        return self._agents[key]

    def _generate_unique_ids(self, n: int) -> pl.Series:
        return pl.Series(
            self.random.integers(1, np.iinfo(np.uint64).max, size=n, dtype=np.uint64)
        )

    @overload
    def __getitem__(
        self,
        key: str | tuple[AgentPolarsMask, str],
    ) -> pl.Series: ...

    @overload
    def __getitem__(
        self,
        key: (
            AgentPolarsMask
            | Collection[str]
            | tuple[
                AgentPolarsMask,
                Collection[str],
            ]
        ),
    ) -> pl.DataFrame: ...

    def __getitem__(
        self,
        key: (
            str
            | Collection[str]
            | AgentPolarsMask
            | tuple[AgentPolarsMask, str]
            | tuple[
                AgentPolarsMask,
                Collection[str],
            ]
        ),
    ) -> pl.Series | pl.DataFrame:
        attr = super().__getitem__(key)
        assert isinstance(attr, (pl.Series, pl.DataFrame))
        return attr

    def __iter__(self) -> Iterator[dict[str, Any]]:
        return iter(self._agents.iter_rows(named=True))

    def __len__(self) -> int:
        return len(self._agents)

    def __reversed__(self) -> Iterator:
        return reversed(iter(self._agents.iter_rows(named=True)))

    @property
    def agents(self) -> pl.DataFrame:
        return self._agents

    @agents.setter
    def agents(self, agents: pl.DataFrame) -> None:
        if "unique_id" not in agents.columns:
            raise KeyError("DataFrame must have a unique_id column.")
        self._agents = agents

    @property
    def active_agents(self) -> pl.DataFrame:
        return self.agents.filter(self._mask)

    @active_agents.setter
    def active_agents(self, mask: AgentPolarsMask) -> None:
        self.select(mask=mask, inplace=True)

    @property
    def inactive_agents(self) -> pl.DataFrame:
        return self.agents.filter(~self._mask)

    @property
    def index(self) -> pl.Series:
        return self._agents["unique_id"]

    @property
    def pos(self) -> pl.DataFrame:
        return super().pos<|MERGE_RESOLUTION|>--- conflicted
+++ resolved
@@ -66,11 +66,7 @@
 import polars as pl
 from polars._typing import IntoExpr
 from polars.exceptions import ShapeError
-<<<<<<< HEAD
-from typing_extensions import Self
-=======
 from typing import Any, Self, overload
->>>>>>> 89375e59
 
 from mesa_frames.concrete.agents import AgentSetDF
 from mesa_frames.concrete.mixin import PolarsMixin
