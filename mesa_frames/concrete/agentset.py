--- conflicted
+++ resolved
@@ -71,15 +71,6 @@
 from mesa_frames.types_ import AgentPolarsMask, IntoExpr, PolarsIdsLike
 from mesa_frames.utils import copydoc
 
-<<<<<<< HEAD
-if TYPE_CHECKING:
-    from mesa_frames.concrete.model import ModelDF
-
-import numpy as np
-import warnings
-
-=======
->>>>>>> 470f8ae6
 
 @copydoc(AgentSetDF)
 class AgentSetPolars(AgentSetDF, PolarsMixin):
