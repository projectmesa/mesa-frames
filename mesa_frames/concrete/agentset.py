"""
Polars-based implementation of AgentSet for mesa-frames.

This module provides a concrete implementation of the AgentSet class using Polars
as the backend for DataFrame operations. It defines the AgentSet class,
which combines the abstract AbstractAgentSet functionality with Polars-specific
operations for efficient agent management and manipulation.

Classes:
    AgentSet(AbstractAgentSet, PolarsMixin):
        A Polars-based implementation of the AgentSet. This class uses Polars
        DataFrames to store and manipulate agent data, providing high-performance
        operations for large numbers of agents.

The AgentSet class is designed to be used within Model instances or as
part of an AgentSetRegistry collection. It leverages the power of Polars for fast and
efficient data operations on agent attributes and behaviors.

Usage:
    The AgentSet class can be used directly in a model or as part of an
    AgentSetRegistry collection:

    from mesa_frames.concrete.model import Model
    from mesa_frames.concrete.agentset import AgentSet
    import polars as pl

    class MyAgents(AgentSet):
        def __init__(self, model):
            super().__init__(model)
            # Initialize with some agents
            self.add(pl.DataFrame({'id': range(100), 'wealth': 10}))

        def step(self):
            # Implement step behavior using Polars operations
            self.sets = self.sets.with_columns(new_wealth = pl.col('wealth') + 1)

    class MyModel(Model):
        def __init__(self):
            super().__init__()
            self.sets += MyAgents(self)

        def step(self):
            self.sets.step()

Features:
    - Efficient storage and manipulation of large agent populations
    - Fast vectorized operations on agent attributes
    - Support for lazy evaluation and query optimization
    - Seamless integration with other mesa-frames components

Note:
    This implementation relies on Polars, so users should ensure that Polars
    is installed and imported. The performance characteristics of this class
    will depend on the Polars version and the specific operations used.

For more detailed information on the AgentSet class and its methods,
refer to the class docstring.
"""

from __future__ import annotations

from collections.abc import Callable, Collection, Iterable, Iterator, Sequence
from typing import Any, Literal, Self, overload

import numpy as np
import polars as pl

<<<<<<< HEAD
from mesa_frames.abstract.agents import AgentSetDF
=======
from mesa_frames.abstract.agentset import AbstractAgentSet
>>>>>>> ad530715
from mesa_frames.concrete.mixin import PolarsMixin
from mesa_frames.concrete.model import Model
from mesa_frames.types_ import AgentPolarsMask, IntoExpr, PolarsIdsLike
from mesa_frames.utils import camel_case_to_snake_case, copydoc


@copydoc(AbstractAgentSet)
class AgentSet(AbstractAgentSet, PolarsMixin):
    """Polars-based implementation of AgentSet."""

    _df: pl.DataFrame
    _copy_with_method: dict[str, tuple[str, list[str]]] = {
        "_df": ("clone", []),
    }
    _copy_only_reference: list[str] = ["_model", "_mask"]
    _mask: pl.Expr | pl.Series

<<<<<<< HEAD
    def __init__(
        self, model: mesa_frames.concrete.model.ModelDF, name: str | None = None
    ) -> None:
        """Initialize a new AgentSetPolars.
=======
    def __init__(self, model: mesa_frames.concrete.model.Model) -> None:
        """Initialize a new AgentSet.
>>>>>>> ad530715

        Parameters
        ----------
        model : "mesa_frames.concrete.model.Model"
            The model that the agent set belongs to.
        name : str | None, optional
            Name for this agent set. If None, class name is used.
            Will be converted to snake_case if in camelCase.
        """
        # Model reference
        self._model = model
        # Set proposed name (no uniqueness guarantees here)
        self._name = (
            name
            if name is not None
            else self.__class__.__name__
        )
        # No definition of schema with unique_id, as it becomes hard to add new agents
        self._df = pl.DataFrame()
        self._mask = pl.repeat(True, len(self._df), dtype=pl.Boolean, eager=True)

    @property
    def name(self) -> str | None:
        return getattr(self, "_name", None)

    def rename(self, new_name: str) -> str:
        """Rename this agent set. If attached to AgentsDF, delegate for uniqueness enforcement.

        Parameters
        ----------
        new_name : str
            Desired new name.

        Returns
        -------
        str
            The final name used (may be canonicalized if duplicates exist).

        Raises
        ------
        ValueError
            If name conflicts occur and delegate encounters errors.
        """
        # Always delegate to the container's accessor if available through the model's agents
        # Check if we have a model and can find the AgentsDF that contains this set
        if self in self.model.agents.sets:
            return self.model.agents.sets.rename(self._name, new_name)

        # Set name locally if no container found
        self._name = new_name
        return new_name

    def add(
        self,
        agents: pl.DataFrame | Sequence[Any] | dict[str, Any],
        inplace: bool = True,
    ) -> Self:
        """Add agents to the AgentSet.

        Parameters
        ----------
        agents : pl.DataFrame | Sequence[Any] | dict[str, Any]
            The agents to add.
        inplace : bool, optional
            Whether to add the agents in place, by default True.

        Returns
        -------
        Self
            The updated AgentSet.
        """
        obj = self._get_obj(inplace)
        if isinstance(agents, AbstractAgentSet):
            raise TypeError(
                "AgentSet.add() does not accept AbstractAgentSet objects. "
                "Extract the DataFrame with agents.agents.drop('unique_id') first."
            )
        elif isinstance(agents, pl.DataFrame):
            if "unique_id" in agents.columns:
                raise ValueError("Dataframe should not have a unique_id column.")
            new_agents = agents
        elif isinstance(agents, dict):
            if "unique_id" in agents:
                raise ValueError("Dictionary should not have a unique_id key.")
            new_agents = pl.DataFrame(agents)
        else:  # Sequence
            if len(obj._df) != 0:
                # For non-empty AgentSet, check column count
                expected_columns = len(obj._df.columns) - 1  # Exclude unique_id
                if len(agents) != expected_columns:
                    raise ValueError(
                        f"Length of data ({len(agents)}) must match the number of columns in the AgentSet (excluding unique_id): {expected_columns}"
                    )
                new_agents = pl.DataFrame(
                    [list(agents)],
                    schema=[col for col in obj._df.schema if col != "unique_id"],
                    orient="row",
                )
            else:
                # For empty AgentSet, cannot infer schema from sequence
                raise ValueError(
                    "Cannot add a sequence to an empty AgentSet. Use a DataFrame or dict with column names."
                )

        new_agents = new_agents.with_columns(
            self._generate_unique_ids(len(new_agents)).alias("unique_id")
        )

        # If self._mask is pl.Expr, then new mask is the same.
        # If self._mask is pl.Series[bool], then new mask has to be updated.
        originally_empty = len(obj._df) == 0
        if isinstance(obj._mask, pl.Series) and not originally_empty:
            original_active_indices = obj._df.filter(obj._mask)["unique_id"]

        obj._df = pl.concat([obj._df, new_agents], how="diagonal_relaxed")

        if isinstance(obj._mask, pl.Series) and not originally_empty:
            obj._update_mask(original_active_indices, new_agents["unique_id"])

        return obj

    @overload
    def contains(self, agents: int) -> bool: ...

    @overload
    def contains(self, agents: PolarsIdsLike) -> pl.Series: ...

    def contains(
        self,
        agents: PolarsIdsLike,
    ) -> bool | pl.Series:
        if isinstance(agents, pl.Series):
            return agents.is_in(self._df["unique_id"])
        elif isinstance(agents, Collection) and not isinstance(agents, str):
            return pl.Series(agents, dtype=pl.UInt64).is_in(self._df["unique_id"])
        else:
            return agents in self._df["unique_id"]

    def get(
        self,
        attr_names: IntoExpr | Iterable[IntoExpr] | None,
        mask: AgentPolarsMask = None,
    ) -> pl.Series | pl.DataFrame:
        masked_df = self._get_masked_df(mask)
        if attr_names is None:
            # Return all columns except unique_id
            return masked_df.select(pl.exclude("unique_id"))
        attr_names = self.df.select(attr_names).columns.copy()
        if not attr_names:
            return masked_df
        masked_df = masked_df.select(attr_names)
        if masked_df.shape[1] == 1:
            return masked_df[masked_df.columns[0]]
        return masked_df

    def set(
        self,
        attr_names: str | Collection[str] | dict[str, Any] | None = None,
        values: Any | None = None,
        mask: AgentPolarsMask = None,
        inplace: bool = True,
    ) -> Self:
        obj = self._get_obj(inplace)
        masked_df = obj._get_masked_df(mask)

        if not attr_names:
            attr_names = masked_df.columns
            attr_names.remove("unique_id")

        def process_single_attr(
            masked_df: pl.DataFrame, attr_name: str, values: Any
        ) -> pl.DataFrame:
            if isinstance(values, pl.DataFrame):
                values_series = values.to_series()
            elif isinstance(values, (pl.Expr, pl.Series, Collection)):
                values_series = pl.Series(values)
            else:
                values_series = pl.repeat(values, len(masked_df))
            return masked_df.with_columns(values_series.alias(attr_name))

        if isinstance(attr_names, str) and values is not None:
            masked_df = process_single_attr(masked_df, attr_names, values)
        elif isinstance(attr_names, Collection) and values is not None:
            if isinstance(values, Collection) and len(attr_names) == len(values):
                for attribute, val in zip(attr_names, values):
                    masked_df = process_single_attr(masked_df, attribute, val)
            else:
                for attribute in attr_names:
                    masked_df = process_single_attr(masked_df, attribute, values)
        elif isinstance(attr_names, dict):
            for key, val in attr_names.items():
                masked_df = process_single_attr(masked_df, key, val)
        else:
            raise ValueError(
                "attr_names must be a string, a collection of string or a dictionary with columns as keys and values."
            )
        unique_id_column = None
        if "unique_id" not in obj._df:
            unique_id_column = self._generate_unique_ids(len(masked_df)).alias(
                "unique_id"
            )
            obj._df = obj._df.with_columns(unique_id_column)
            masked_df = masked_df.with_columns(unique_id_column)
        b_mask = obj._get_bool_mask(mask)
        non_masked_df = obj._df.filter(b_mask.not_())
        original_index = obj._df.select("unique_id")
        obj._df = pl.concat([non_masked_df, masked_df], how="diagonal_relaxed")
        obj._df = original_index.join(obj._df, on="unique_id", how="left")
        obj._update_mask(original_index["unique_id"], unique_id_column)
        return obj

    def select(
        self,
        mask: AgentPolarsMask = None,
        filter_func: Callable[[Self], pl.Series] | None = None,
        n: int | None = None,
        negate: bool = False,
        inplace: bool = True,
    ) -> Self:
        obj = self._get_obj(inplace)
        mask = obj._get_bool_mask(mask)
        if filter_func:
            mask = mask & filter_func(obj)
        if n is not None:
            mask = (obj._df["unique_id"]).is_in(
                obj._df.filter(mask).sample(n)["unique_id"]
            )
        if negate:
            mask = mask.not_()
        obj._mask = mask
        return obj

    def shuffle(self, inplace: bool = True) -> Self:
        obj = self._get_obj(inplace)
        obj._df = obj._df.sample(
            fraction=1,
            shuffle=True,
            seed=obj.random.integers(np.iinfo(np.int32).max),
        )
        return obj

    def sort(
        self,
        by: str | Sequence[str],
        ascending: bool | Sequence[bool] = True,
        inplace: bool = True,
        **kwargs,
    ) -> Self:
        obj = self._get_obj(inplace)
        if isinstance(ascending, bool):
            descending = not ascending
        else:
            descending = [not a for a in ascending]
        obj._df = obj._df.sort(by=by, descending=descending, **kwargs)
        return obj

    def _concatenate_agentsets(
        self,
        agentsets: Iterable[Self],
        duplicates_allowed: bool = True,
        keep_first_only: bool = True,
        original_masked_index: pl.Series | None = None,
    ) -> Self:
        if not duplicates_allowed:
            indices_list = [self._df["unique_id"]] + [
                agentset._df["unique_id"] for agentset in agentsets
            ]
            all_indices = pl.concat(indices_list)
            if all_indices.is_duplicated().any():
                raise ValueError(
                    "Some ids are duplicated in the AbstractAgentSets that are trying to be concatenated"
                )
        if duplicates_allowed & keep_first_only:
            # Find the original_index list (ie longest index list), to sort correctly the rows after concatenation
            max_length = max(len(agentset) for agentset in agentsets)
            for agentset in agentsets:
                if len(agentset) == max_length:
                    original_index = agentset._df["unique_id"]
            final_dfs = [self._df]
            final_active_indices = [self._df["unique_id"]]
            final_indices = self._df["unique_id"].clone()
            for obj in iter(agentsets):
                # Remove agents that are already in the final DataFrame
                final_dfs.append(
                    obj._df.filter(pl.col("unique_id").is_in(final_indices).not_())
                )
                # Add the indices of the active agents of current AgentSet
                final_active_indices.append(obj._df.filter(obj._mask)["unique_id"])
                # Update the indices of the agents in the final DataFrame
                final_indices = pl.concat(
                    [final_indices, final_dfs[-1]["unique_id"]], how="vertical"
                )
            # Left-join original index with concatenated dfs to keep original ids order
            final_df = original_index.to_frame().join(
                pl.concat(final_dfs, how="diagonal_relaxed"), on="unique_id", how="left"
            )
            #
            final_active_index = pl.concat(final_active_indices, how="vertical")

        else:
            final_df = pl.concat([obj._df for obj in agentsets], how="diagonal_relaxed")
            final_active_index = pl.concat(
                [obj._df.filter(obj._mask)["unique_id"] for obj in agentsets]
            )
        final_mask = final_df["unique_id"].is_in(final_active_index)
        self._df = final_df
        self._mask = final_mask
        # If some ids were removed in the do-method, we need to remove them also from final_df
        if not isinstance(original_masked_index, type(None)):
            ids_to_remove = original_masked_index.filter(
                original_masked_index.is_in(self._df["unique_id"]).not_()
            )
            if not ids_to_remove.is_empty():
                self.remove(ids_to_remove, inplace=True)
        return self

    def _get_bool_mask(
        self,
        mask: AgentPolarsMask = None,
    ) -> pl.Series | pl.Expr:
        def bool_mask_from_series(mask: pl.Series) -> pl.Series:
            if (
                isinstance(mask, pl.Series)
                and mask.dtype == pl.Boolean
                and len(mask) == len(self._df)
            ):
                return mask
            return self._df["unique_id"].is_in(mask)

        if isinstance(mask, pl.Expr):
            return mask
        elif isinstance(mask, pl.Series):
            return bool_mask_from_series(mask)
        elif isinstance(mask, pl.DataFrame):
            if "unique_id" in mask.columns:
                return bool_mask_from_series(mask["unique_id"])
            elif len(mask.columns) == 1 and mask.dtypes[0] == pl.Boolean:
                return bool_mask_from_series(mask[mask.columns[0]])
            else:
                raise KeyError(
                    "DataFrame must have a 'unique_id' column or a single boolean column."
                )
        elif mask is None or mask == "all":
            return pl.repeat(True, len(self._df))
        elif mask == "active":
            return self._mask
        elif isinstance(mask, Collection):
            return bool_mask_from_series(pl.Series(mask, dtype=pl.UInt64))
        else:
            return bool_mask_from_series(pl.Series([mask], dtype=pl.UInt64))

    def _get_masked_df(
        self,
        mask: AgentPolarsMask = None,
    ) -> pl.DataFrame:
        if (isinstance(mask, pl.Series) and mask.dtype == pl.Boolean) or isinstance(
            mask, pl.Expr
        ):
            return self._df.filter(mask)
        elif isinstance(mask, pl.DataFrame):
            if not mask["unique_id"].is_in(self._df["unique_id"]).all():
                raise KeyError(
                    "Some 'unique_id' of mask are not present in DataFrame 'unique_id'."
                )
            return mask.select("unique_id").join(self._df, on="unique_id", how="left")
        elif isinstance(mask, pl.Series):
            if not mask.is_in(self._df["unique_id"]).all():
                raise KeyError(
                    "Some 'unique_id' of mask are not present in DataFrame 'unique_id'."
                )
            mask_df = mask.to_frame("unique_id")
            return mask_df.join(self._df, on="unique_id", how="left")
        elif mask is None or mask == "all":
            return self._df
        elif mask == "active":
            return self._df.filter(self._mask)
        else:
            if isinstance(mask, Collection):
                mask_series = pl.Series(mask, dtype=pl.UInt64)
            else:
                mask_series = pl.Series([mask], dtype=pl.UInt64)
            if not mask_series.is_in(self._df["unique_id"]).all():
                raise KeyError(
                    "Some 'unique_id' of mask are not present in DataFrame 'unique_id'."
                )
            mask_df = mask_series.to_frame("unique_id")
            return mask_df.join(self._df, on="unique_id", how="left")

    @overload
    def _get_obj_copy(self, obj: pl.Series) -> pl.Series: ...

    @overload
    def _get_obj_copy(self, obj: pl.DataFrame) -> pl.DataFrame: ...

    def _get_obj_copy(self, obj: pl.Series | pl.DataFrame) -> pl.Series | pl.DataFrame:
        return obj.clone()

    def _discard(self, ids: PolarsIdsLike) -> Self:
        mask = self._get_bool_mask(ids)

        if isinstance(self._mask, pl.Series):
            original_active_indices = self._df.filter(self._mask)["unique_id"]

        self._df = self._df.filter(mask.not_())

        if isinstance(self._mask, pl.Series):
            self._update_mask(original_active_indices)

        return self

    def _update_mask(
        self, original_active_indices: pl.Series, new_indices: pl.Series | None = None
    ) -> None:
        if new_indices is not None:
            self._mask = self._df["unique_id"].is_in(
                original_active_indices
            ) | self._df["unique_id"].is_in(new_indices)
        else:
            self._mask = self._df["unique_id"].is_in(original_active_indices)

    def __getattr__(self, key: str) -> Any:
        if key == "name":
            return self.name
        super().__getattr__(key)
        return self._df[key]

    def _generate_unique_ids(self, n: int) -> pl.Series:
        return pl.Series(
            self.random.integers(1, np.iinfo(np.uint64).max, size=n, dtype=np.uint64)
        )

    @overload
    def __getitem__(
        self,
        key: str | tuple[AgentPolarsMask, str],
    ) -> pl.Series: ...

    @overload
    def __getitem__(
        self,
        key: (
            AgentPolarsMask
            | Collection[str]
            | tuple[
                AgentPolarsMask,
                Collection[str],
            ]
        ),
    ) -> pl.DataFrame: ...

    def __getitem__(
        self,
        key: (
            str
            | Collection[str]
            | AgentPolarsMask
            | tuple[AgentPolarsMask, str]
            | tuple[
                AgentPolarsMask,
                Collection[str],
            ]
        ),
    ) -> pl.Series | pl.DataFrame:
        attr = super().__getitem__(key)
        assert isinstance(attr, (pl.Series, pl.DataFrame))
        return attr

    def __iter__(self) -> Iterator[dict[str, Any]]:
        return iter(self._df.iter_rows(named=True))

    def __len__(self) -> int:
        return len(self._df)

    def __reversed__(self) -> Iterator:
        return reversed(iter(self._df.iter_rows(named=True)))

    @property
    def df(self) -> pl.DataFrame:
        return self._df

    @df.setter
    def df(self, agents: pl.DataFrame) -> None:
        if "unique_id" not in agents.columns:
            raise KeyError("DataFrame must have a unique_id column.")
        self._df = agents

    @property
    def active_agents(self) -> pl.DataFrame:
        return self.df.filter(self._mask)

    @active_agents.setter
    def active_agents(self, mask: AgentPolarsMask) -> None:
        self.select(mask=mask, inplace=True)

    @property
    def inactive_agents(self) -> pl.DataFrame:
        return self.df.filter(~self._mask)

    @property
    def index(self) -> pl.Series:
        return self._df["unique_id"]

    @property
    def pos(self) -> pl.DataFrame:
        return super().pos

    @property
    def name(self) -> str | None:
        """Return the name of the AgentSet."""
        return self._name

    @name.setter
    def name(self, value: str) -> None:
        """Set the name of the AgentSet."""
        self._name = value<|MERGE_RESOLUTION|>--- conflicted
+++ resolved
@@ -65,11 +65,7 @@
 import numpy as np
 import polars as pl
 
-<<<<<<< HEAD
-from mesa_frames.abstract.agents import AgentSetDF
-=======
 from mesa_frames.abstract.agentset import AbstractAgentSet
->>>>>>> ad530715
 from mesa_frames.concrete.mixin import PolarsMixin
 from mesa_frames.concrete.model import Model
 from mesa_frames.types_ import AgentPolarsMask, IntoExpr, PolarsIdsLike
@@ -87,15 +83,10 @@
     _copy_only_reference: list[str] = ["_model", "_mask"]
     _mask: pl.Expr | pl.Series
 
-<<<<<<< HEAD
     def __init__(
-        self, model: mesa_frames.concrete.model.ModelDF, name: str | None = None
+        self, model: mesa_frames.concrete.model.Model, name: str | None = None
     ) -> None:
-        """Initialize a new AgentSetPolars.
-=======
-    def __init__(self, model: mesa_frames.concrete.model.Model) -> None:
         """Initialize a new AgentSet.
->>>>>>> ad530715
 
         Parameters
         ----------
