--- conflicted
+++ resolved
@@ -64,12 +64,9 @@
 
 import numpy as np
 import polars as pl
-<<<<<<< HEAD
 from polars._typing import IntoExpr
 from polars.exceptions import ShapeError
 from typing_extensions import Any, Self, overload
-=======
->>>>>>> 4dcf44f3
 
 from mesa_frames.concrete.agents import AgentSetDF
 from mesa_frames.concrete.mixin import PolarsMixin
