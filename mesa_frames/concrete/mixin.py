--- conflicted
+++ resolved
@@ -198,13 +198,8 @@
         if dtypes is not None:
             dtypes = {k: self._dtypes_mapping.get(v, v) for k, v in dtypes.items()}
 
-        # Convert pandas DataFrame to Polars
-        if isinstance(data, pd.DataFrame):
-            data = data.reset_index()
-            df = pl.from_pandas(data).lazy()
-        else:
-            # Create LazyFrame directly
-            df = pl.LazyFrame(data=data, schema=columns, schema_overrides=dtypes)
+        # Create LazyFrame directly
+        df = pl.LazyFrame(data=data, schema=columns, schema_overrides=dtypes)
 
         if index is not None:
             if index_cols is not None:
@@ -623,11 +618,7 @@
             )
         ):
             # This means that data is a Sequence of Sequences (rows)
-<<<<<<< HEAD
             data = pl.LazyFrame(data, new_columns)
-=======
-            data = pl.DataFrame(data, new_columns, orient="row")
->>>>>>> f9285222
             original_df = original_df.select(pl.exclude(data.columns))
             return original_df.hstack(data)
         if not isinstance(data, dict):
@@ -656,11 +647,7 @@
     ) -> pl.Expr:
         if not isinstance(values, Collection):
             values = [values]
-<<<<<<< HEAD
-        return pl.lit(values).is_in(srs)
-=======
         return pl.Series(values).is_in(pl.Series(srs))
->>>>>>> f9285222
 
     def _srs_range(
         self,
