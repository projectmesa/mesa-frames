"""
Polars-specific mixin for DataFrame operations in mesa-frames.

This module provides a concrete implementation of the DataFrameMixin using Polars
as the backend for DataFrame operations. It defines the PolarsMixin class, which
implements DataFrame operations specific to Polars, offering efficient data
manipulation and analysis capabilities for mesa-frames components.

Classes:
    PolarsMixin(DataFrameMixin):
        A Polars-based implementation of DataFrame operations. This class provides
        methods for manipulating and analyzing data stored in Polars DataFrames,
        tailored for use in mesa-frames components like AgentSetPolars and GridPolars.

The PolarsMixin class is designed to be used as a mixin with other mesa-frames
classes, providing them with Polars-specific DataFrame functionality. It implements
the abstract methods defined in the DataFrameMixin, ensuring consistent DataFrame
operations across the mesa-frames package.

Usage:
    The PolarsMixin is typically used in combination with other base classes:

    from mesa_frames.abstract import AgentSetDF
    from mesa_frames.concrete.mixin import PolarsMixin

    class AgentSetPolars(AgentSetDF, PolarsMixin):
        def __init__(self, model):
            super().__init__(model)
            self.agents = pl.DataFrame()  # Initialize empty DataFrame

        def some_method(self):
            # Use Polars operations provided by the mixin
            result = self._df_groupby(self.agents, 'some_column')
            # ... further processing ...

Features:
    - High-performance DataFrame operations using Polars
    - Support for both eager and lazy evaluation
    - Efficient memory usage and fast computation
    - Integration with Polars' query optimization capabilities

For more detailed information on the PolarsMixin class and its methods, refer to
the class docstring.
"""

from collections.abc import Callable, Collection, Hashable, Iterator, Sequence
from typing import Literal

import polars as pl
from beartype import beartype
from typing_extensions import Any, overload

from mesa_frames.abstract.mixin import DataFrameMixin
from mesa_frames.types_ import DataFrame, PolarsMask


@beartype
class PolarsMixin(DataFrameMixin):
    """Polars-specific implementation of DataFrame operations."""

    # TODO: complete with other dtypes
    _dtypes_mapping: dict[str, Any] = {"int64": pl.Int64, "bool": pl.Boolean}

    def _df_add(
        self,
        df: pl.DataFrame,
        other: pl.DataFrame | Sequence[float | int],
        axis: Literal["index"] | Literal["columns"] = "index",
        index_cols: str | list[str] | None = None,
    ) -> pl.DataFrame:
        return self._df_operation(
            df=df,
            other=other,
            operation=lambda x, y: x + y,
            axis=axis,
            index_cols=index_cols,
        )

    def _df_all(
        self,
        df: pl.DataFrame,
        name: str = "all",
        axis: Literal["index", "columns"] = "columns",
    ) -> pl.Series:
        if axis == "index":
            return pl.Series(name, df.select(pl.col("*").all()).row(0))
        return df.with_columns(pl.all_horizontal("*").alias(name))[name]

    def _df_and(
        self,
        df: pl.DataFrame,
        other: pl.DataFrame | Sequence[float | int],
        axis: Literal["index"] | Literal["columns"] = "index",
        index_cols: str | list[str] | None = None,
    ) -> pl.DataFrame:
        return self._df_operation(
            df=df,
            other=other,
            operation=lambda x, y: x & y,
            axis=axis,
            index_cols=index_cols,
        )

    def _df_column_names(self, df: pl.DataFrame) -> list[str]:
        return df.columns

    def _df_combine_first(
        self,
        original_df: pl.DataFrame,
        new_df: pl.DataFrame,
        index_cols: str | list[str],
    ) -> pl.DataFrame:
        original_df = original_df.with_columns(_index=pl.int_range(0, len(original_df)))
        common_cols = set(original_df.columns) & set(new_df.columns)
        merged_df = original_df.join(new_df, on=index_cols, how="full", suffix="_right")
        merged_df = (
            merged_df.with_columns(
                pl.coalesce(pl.col(col), pl.col(f"{col}_right")).alias(col)
                for col in common_cols
            )
            .select(pl.exclude("^.*_right$"))
            .sort("_index")
            .drop("_index")
        )
        return merged_df

    @overload
    def _df_concat(
        self,
        objs: Collection[pl.DataFrame],
        how: Literal["horizontal"] | Literal["vertical"] = "vertical",
        ignore_index: bool = False,
        index_cols: str | list[str] | None = None,
    ) -> pl.DataFrame: ...

    @overload
    def _df_concat(
        self,
        objs: Collection[pl.Series],
        how: Literal["vertical"] = "vertical",
        ignore_index: bool = False,
        index_cols: str | list[str] | None = None,
    ) -> pl.Series: ...

    @overload
    def _df_concat(
        self,
        objs: Collection[pl.Series],
        how: Literal["horizontal"] = "horizontal",
        ignore_index: bool = False,
        index_cols: str | list[str] | None = None,
    ) -> pl.DataFrame: ...

    def _df_concat(
        self,
        objs: Collection[pl.DataFrame] | Collection[pl.Series],
        how: Literal["horizontal"] | Literal["vertical"] = "vertical",
        ignore_index: bool = False,
        index_cols: str | None = None,
    ) -> pl.Series | pl.DataFrame:
        if isinstance(objs[0], pl.DataFrame) and how == "vertical":
            how = "diagonal_relaxed"
        if isinstance(objs[0], pl.Series) and how == "horizontal":
            obj = pl.DataFrame().hstack(objs, in_place=True)
        else:
            obj = pl.concat(objs, how=how)
        if isinstance(obj, pl.DataFrame) and how == "horizontal" and ignore_index:
            obj = obj.rename(
                {c: str(i) for c, i in zip(obj.columns, range(len(obj.columns)))}
            )
        return obj

    def _df_constructor(
        self,
        data: dict[str, Any] | Sequence[Sequence] | DataFrame | None = None,
        columns: list[str] | None = None,
        index: Sequence[Hashable] | None = None,
        index_cols: str | list[str] | None = None,
<<<<<<< HEAD
        dtypes: dict[str, Any] | None = None,
=======
        dtypes: dict[str, str | type] | None = None,
>>>>>>> 6e94ef07
    ) -> pl.DataFrame:
        if dtypes is not None:
            dtypes = {k: self._dtypes_mapping.get(v, v) for k, v in dtypes.items()}

        df = pl.DataFrame(
            data=data, schema=columns, schema_overrides=dtypes, orient="row"
        )
        if index is not None:
            if index_cols is not None:
                if isinstance(index_cols, str):
                    index_cols = [index_cols]
                index_df = pl.DataFrame(index, index_cols)
            else:
                index_df = pl.DataFrame(index)
            if len(df) != len(index_df) and len(df) == 1:
                df = index_df.join(df, how="cross")
            else:
                df = index_df.hstack(df)
        return df

    def _df_contains(
        self,
        df: pl.DataFrame,
        column: str,
        values: Collection[Any],
    ) -> pl.Series:
        return pl.Series("contains", values).is_in(df[column])

    def _df_div(
        self,
        df: pl.DataFrame,
        other: pl.DataFrame | Sequence[float | int],
        axis: Literal["index"] | Literal["columns"] = "index",
        index_cols: str | list[str] | None = None,
    ) -> pl.DataFrame:
        return self._df_operation(
            df=df,
            other=other,
            operation=lambda x, y: x / y,
            axis=axis,
            index_cols=index_cols,
        )

    def _df_drop_columns(
        self,
        df: pl.DataFrame,
        columns: str | list[str],
    ) -> pl.DataFrame:
        return df.drop(columns)

    def _df_drop_duplicates(
        self,
        df: pl.DataFrame,
        subset: str | list[str] | None = None,
        keep: Literal["first", "last", False] = "first",
    ) -> pl.DataFrame:
        # If subset is None, use all columns
        if subset is None:
            subset = df.columns
        original_col_order = df.columns
        if keep == "first":
            return (
                df.group_by(subset, maintain_order=True)
                .first()
                .select(original_col_order)
            )
        elif keep == "last":
            return (
                df.group_by(subset, maintain_order=True)
                .last()
                .select(original_col_order)
            )
        else:
            return (
                df.with_columns(pl.len().over(subset))
                .filter(pl.col("len") < 2)
                .drop("len")
                .select(original_col_order)
            )

    def _df_ge(
        self,
        df: pl.DataFrame,
        other: pl.DataFrame | Sequence[float | int],
        axis: Literal["index", "columns"] = "index",
        index_cols: str | list[str] | None = None,
    ) -> pl.DataFrame:
        return self._df_operation(
            df=df,
            other=other,
            operation=lambda x, y: x >= y,
            axis=axis,
            index_cols=index_cols,
        )

    def _df_get_bool_mask(
        self,
        df: pl.DataFrame,
        index_cols: str | list[str] | None = None,
        mask: PolarsMask = None,
        negate: bool = False,
    ) -> pl.Series | pl.Expr:
        def bool_mask_from_series(mask: pl.Series) -> pl.Series:
            if (
                isinstance(mask, pl.Series)
                and mask.dtype == pl.Boolean
                and len(mask) == len(df)
            ):
                return mask
            assert isinstance(index_cols, str)
            return df[index_cols].is_in(mask)

        def bool_mask_from_df(mask: pl.DataFrame) -> pl.Series:
            assert index_cols, list[str]
            mask = mask[index_cols].unique()
            mask = mask.with_columns(in_it=True)
            return df.join(mask, on=index_cols, how="left")["in_it"].fill_null(False)

        if isinstance(mask, pl.Expr):
            result = mask
        elif isinstance(mask, pl.Series):
            result = bool_mask_from_series(mask)
        elif isinstance(mask, pl.DataFrame):
            if index_cols in mask.columns:
                result = bool_mask_from_series(mask[index_cols])
            elif all(col in mask.columns for col in index_cols):
                result = bool_mask_from_df(mask[index_cols])
            elif len(mask.columns) == 1 and mask.dtypes[0] == pl.Boolean:
                result = bool_mask_from_series(mask[mask.columns[0]])
            else:
                raise KeyError(
                    f"Mask must have {index_cols} column(s) or a single boolean column."
                )
        elif mask is None or mask == "all":
            result = pl.Series([True] * len(df))
        elif isinstance(mask, Collection):
            result = bool_mask_from_series(pl.Series(mask))
        else:
            result = bool_mask_from_series(pl.Series([mask]))

        if negate:
            result = ~result

        return result

    def _df_get_masked_df(
        self,
        df: pl.DataFrame,
        index_cols: str | list[str] | None = None,
        mask: PolarsMask | None = None,
        columns: list[str] | None = None,
        negate: bool = False,
    ) -> pl.DataFrame:
        b_mask = self._df_get_bool_mask(df, index_cols, mask, negate=negate)
        if columns:
            return df.filter(b_mask)[columns]
        return df.filter(b_mask)

    def _df_groupby_cumcount(
        self, df: pl.DataFrame, by: str | list[str], name="cum_count"
    ) -> pl.Series:
        return df.with_columns(pl.cum_count(by).over(by).alias(name))[name]

    def _df_index(self, df: pl.DataFrame, index_col: str | list[str]) -> pl.Series:
        return df[index_col]

    def _df_iterator(self, df: pl.DataFrame) -> Iterator[dict[str, Any]]:
        return iter(df.iter_rows(named=True))

    def _df_join(
        self,
        left: pl.DataFrame,
        right: pl.DataFrame,
        index_cols: str | list[str] | None = None,
        on: str | list[str] | None = None,
        left_on: str | list[str] | None = None,
        right_on: str | list[str] | None = None,
        how: (
            Literal["left"]
            | Literal["right"]
            | Literal["inner"]
            | Literal["outer"]
            | Literal["cross"]
        ) = "left",
        suffix="_right",
    ) -> pl.DataFrame:
        if how == "outer":
            how = "full"
        if how == "right":
            left, right = right, left
            left_on, right_on = right_on, left_on
            how = "left"
        return left.join(
            right, on=on, left_on=left_on, right_on=right_on, how=how, suffix=suffix
        )

    def _df_lt(
        self,
        df: pl.DataFrame,
        other: pl.DataFrame | Sequence[float | int],
        axis: Literal["index", "columns"] = "index",
        index_cols: str | list[str] | None = None,
    ) -> pl.DataFrame:
        return self._df_operation(
            df=df,
            other=other,
            operation=lambda x, y: x < y,
            axis=axis,
            index_cols=index_cols,
        )

    def _df_mod(
        self,
        df: pl.DataFrame,
        other: pl.DataFrame | Sequence[float | int],
        axis: Literal["index"] | Literal["columns"] = "index",
        index_cols: str | list[str] | None = None,
    ) -> pl.DataFrame:
        return self._df_operation(
            df=df,
            other=other,
            operation=lambda x, y: x % y,
            axis=axis,
            index_cols=index_cols,
        )

    def _df_mul(
        self,
        df: pl.DataFrame,
        other: pl.DataFrame | Sequence[float | int],
        axis: Literal["index", "columns"] = "index",
        index_cols: str | list[str] | None = None,
    ) -> pl.DataFrame:
        return self._df_operation(
            df=df,
            other=other,
            operation=lambda x, y: x * y,
            axis=axis,
            index_cols=index_cols,
        )

    @overload
    def _df_norm(
        self,
        df: pl.DataFrame,
        srs_name: str = "norm",
        include_cols: Literal[False] = False,
    ) -> pl.Series: ...

    @overload
    def _df_norm(
        self,
        df: pl.Series,
        srs_name: str = "norm",
        include_cols: Literal[True] = True,
    ) -> pl.DataFrame: ...

    def _df_norm(
        self,
        df: pl.DataFrame,
        srs_name: str = "norm",
        include_cols: bool = False,
    ) -> pl.Series | pl.DataFrame:
        srs = (
            df.with_columns(pl.col("*").pow(2)).sum_horizontal().sqrt().rename(srs_name)
        )
        if include_cols:
            return df.with_columns(srs)
        return srs

    def _df_operation(
        self,
        df: pl.DataFrame,
        other: pl.DataFrame | Sequence[float | int],
        operation: Callable[[pl.Expr, pl.Expr], pl.Expr],
        axis: Literal["index", "columns"] = "index",
        index_cols: str | list[str] | None = None,
    ) -> pl.DataFrame:
        if isinstance(other, pl.DataFrame):
            if index_cols is not None:
                op_df = df.join(other, how="left", on=index_cols, suffix="_op")
            else:
                assert len(df) == len(other), (
                    "DataFrames must have the same length if index_cols is not specified"
                )
                index_cols = []
                other = other.rename(lambda col: col + "_op")
                op_df = pl.concat([df, other], how="horizontal")
            return op_df.with_columns(
                operation(pl.col(col), pl.col(f"{col}_op")).alias(col)
                for col in df.columns
                if col not in index_cols
            ).select(df.columns)
        elif isinstance(
            other, (Sequence, pl.Series)
        ):  # Currently, pl.Series is not a Sequence
            if axis == "index":
                assert len(df) == len(other), (
                    "Sequence must have the same length as df if axis is 'index'"
                )
                other_series = pl.Series("operand", other)
                return df.with_columns(
                    operation(pl.col(col), other_series).alias(col)
                    for col in df.columns
                )
            else:
                assert len(df.columns) == len(other), (
                    "Sequence must have the same length as df.columns if axis is 'columns'"
                )
                return df.with_columns(
                    operation(pl.col(col), pl.lit(other[i])).alias(col)
                    for i, col in enumerate(df.columns)
                )
        else:
            raise ValueError("other must be a DataFrame or a Sequence")

    def _df_or(
        self,
        df: pl.DataFrame,
        other: pl.DataFrame | Sequence[float | int],
        axis: Literal["index"] | Literal["columns"] = "index",
        index_cols: str | list[str] | None = None,
    ) -> pl.DataFrame:
        return self._df_operation(
            df=df,
            other=other,
            operation=lambda x, y: x | y,
            axis=axis,
            index_cols=index_cols,
        )

    def _df_reindex(
        self,
        df: pl.DataFrame,
        other: Sequence[Hashable] | pl.DataFrame,
        new_index_cols: str | list[str],
        original_index_cols: str | list[str] | None = None,
    ) -> pl.DataFrame:
        # If other is a DataFrame, extract the index columns
        if isinstance(other, pl.DataFrame):
            other = other.select(new_index_cols)
        else:
            # If other is a sequence, create a DataFrame with it
            other = pl.Series(name=new_index_cols, values=other).to_frame()

        # Perform a left join to reindex
        if original_index_cols is None:
            original_index_cols = new_index_cols
        result = other.join(
            df, left_on=new_index_cols, right_on=original_index_cols, how="left"
        )
        return result

    def _df_rename_columns(
        self, df: pl.DataFrame, old_columns: list[str], new_columns: list[str]
    ) -> pl.DataFrame:
        return df.rename(dict(zip(old_columns, new_columns)))

    def _df_reset_index(
        self,
        df: pl.DataFrame,
        index_cols: str | list[str] | None = None,
        drop: bool = False,
    ) -> pl.DataFrame:
        if drop and index_cols is not None:
            return df.drop(index_cols)
        else:
            return df

    def _df_sample(
        self,
        df: pl.DataFrame,
        n: int | None = None,
        frac: float | None = None,
        with_replacement: bool = False,
        shuffle: bool = False,
        seed: int | None = None,
    ) -> pl.DataFrame:
        return df.sample(
            n=n,
            fraction=frac,
            with_replacement=with_replacement,
            shuffle=shuffle,
            seed=seed,
        )

    def _df_set_index(
        self,
        df: pl.DataFrame,
        index_name: str,
        new_index: Sequence[Hashable] | None = None,
    ) -> pl.DataFrame:
        if new_index is None:
            return df
        return df.with_columns(**{index_name: new_index})

    def _df_with_columns(
        self,
        original_df: pl.DataFrame,
        data: Sequence | pl.DataFrame | Sequence[Sequence] | dict[str | Any] | Any,
        new_columns: str | list[str] | None = None,
    ) -> pl.DataFrame:
        if (
            (isinstance(data, Sequence) and isinstance(data[0], Sequence))
            or isinstance(
                data, pl.DataFrame
            )  # Currently, pl.DataFrame is not a Sequence
            or (
                isinstance(data, dict)
                and isinstance(data[list(data.keys())[0]], Sequence)
            )
        ):
            # This means that data is a Sequence of Sequences (rows)
            data = pl.DataFrame(data, new_columns)
            original_df = original_df.select(pl.exclude(data.columns))
            return original_df.hstack(data)
        if not isinstance(data, dict):
            assert new_columns is not None, "new_columns must be specified"
            if isinstance(new_columns, list):
                data = {col: value for col, value in zip(new_columns, data)}
            else:
                data = {new_columns: data}
            return original_df.with_columns(**data)

    def _srs_constructor(
        self,
        data: Sequence[Any] | None = None,
        name: str | None = None,
        dtype: str | None = None,
        index: Sequence[Any] | None = None,
    ) -> pl.Series:
        if dtype is not None:
            dtype = self._dtypes_mapping[dtype]
        return pl.Series(name=name, values=data, dtype=dtype)

    def _srs_contains(
        self,
        srs: Collection[Any],
        values: Any | Sequence[Any],
    ) -> pl.Series:
        if not isinstance(values, Collection):
            values = [values]
        return pl.Series(values).is_in(srs)

    def _srs_range(
        self,
        name: str,
        start: int,
        end: int,
        step: int = 1,
    ) -> pl.Series:
        return pl.arange(start=start, end=end, step=step, eager=True).rename(name)

    def _srs_to_df(
        self, srs: pl.Series, index: pl.Series | None = None
    ) -> pl.DataFrame:
        df = srs.to_frame()
        if index:
            return df.with_columns({index.name: index})
        return df<|MERGE_RESOLUTION|>--- conflicted
+++ resolved
@@ -176,11 +176,7 @@
         columns: list[str] | None = None,
         index: Sequence[Hashable] | None = None,
         index_cols: str | list[str] | None = None,
-<<<<<<< HEAD
-        dtypes: dict[str, Any] | None = None,
-=======
         dtypes: dict[str, str | type] | None = None,
->>>>>>> 6e94ef07
     ) -> pl.DataFrame:
         if dtypes is not None:
             dtypes = {k: self._dtypes_mapping.get(v, v) for k, v in dtypes.items()}
