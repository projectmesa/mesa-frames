from collections.abc import Callable, Collection, Hashable, Iterator, Sequence
from typing import Literal

import polars as pl
from typing_extensions import Any, overload

from mesa_frames.abstract.mixin import DataFrameMixin
from mesa_frames.types_ import DataFrame, PolarsMask


class PolarsMixin(DataFrameMixin):
    # TODO: complete with other dtypes
    _dtypes_mapping: dict[str, Any] = {"int64": pl.Int64, "bool": pl.Boolean}

    def _df_add(
        self,
        df: pl.DataFrame,
        other: pl.DataFrame | Sequence[float | int],
        axis: Literal["index"] | Literal["columns"] = "index",
        index_cols: str | list[str] | None = None,
    ) -> pl.DataFrame:
        return self._df_operation(
            df=df,
            other=other,
            operation=lambda x, y: x + y,
            axis=axis,
            index_cols=index_cols,
        )

    def _df_all(
        self,
        df: pl.DataFrame,
        name: str = "all",
        axis: Literal["index", "columns"] = "columns",
    ) -> pl.Series:
        if axis == "index":
            return pl.Series(name, df.select(pl.col("*").all()).row(0))
        return df.with_columns(pl.all_horizontal("*").alias(name))[name]

    def _df_and(
        self,
        df: pl.DataFrame,
        other: pl.DataFrame | Sequence[float | int],
        axis: Literal["index"] | Literal["columns"] = "index",
        index_cols: str | list[str] | None = None,
    ) -> pl.DataFrame:
        return self._df_operation(
            df=df,
            other=other,
            operation=lambda x, y: x & y,
            axis=axis,
            index_cols=index_cols,
        )

    def _df_column_names(self, df: pl.DataFrame) -> list[str]:
        return df.columns

    def _df_combine_first(
        self,
        original_df: pl.DataFrame,
        new_df: pl.DataFrame,
        index_cols: str | list[str],
    ) -> pl.DataFrame:
<<<<<<< HEAD
        original_df = original_df.with_columns(_index=pl.int_range(0, len(original_df)))
        common_cols = set(original_df.columns) & set(new_df.columns)
        merged_df = original_df.join(new_df, on=index_cols, how="full", suffix="_right")
        merged_df = (
            merged_df.with_columns(
                pl.coalesce(pl.col(col), pl.col(f"{col}_right")).alias(col)
                for col in common_cols
            )
            .select(pl.exclude("^.*_right$"))
            .sort("_index")
            .drop("_index")
        )
=======
        common_cols = set(original_df.columns) & set(new_df.columns)
        merged_df = original_df.join(new_df, on=index_cols, how="full", suffix="_right")
        merged_df = merged_df.with_columns(
            pl.coalesce(pl.col(col), pl.col(f"{col}_right")).alias(col)
            for col in common_cols
        ).select(pl.exclude("^.*_right$"))
>>>>>>> abb44594
        return merged_df

    @overload
    def _df_concat(
        self,
        objs: Collection[pl.DataFrame],
        how: Literal["horizontal"] | Literal["vertical"] = "vertical",
        ignore_index: bool = False,
        index_cols: str | list[str] | None = None,
    ) -> pl.DataFrame: ...

    @overload
    def _df_concat(
        self,
        objs: Collection[pl.Series],
        how: Literal["vertical"] = "vertical",
        ignore_index: bool = False,
        index_cols: str | list[str] | None = None,
    ) -> pl.Series: ...

    @overload
    def _df_concat(
        self,
        objs: Collection[pl.Series],
        how: Literal["horizontal"] = "horizontal",
        ignore_index: bool = False,
        index_cols: str | list[str] | None = None,
    ) -> pl.DataFrame: ...

    def _df_concat(
        self,
        objs: Collection[pl.DataFrame] | Collection[pl.Series],
        how: Literal["horizontal"] | Literal["vertical"] = "vertical",
        ignore_index: bool = False,
        index_cols: str | None = None,
    ) -> pl.Series | pl.DataFrame:
        if isinstance(objs[0], pl.DataFrame) and how == "vertical":
            how = "diagonal_relaxed"
        if isinstance(objs[0], pl.Series) and how == "horizontal":
            obj = pl.DataFrame().hstack(objs, in_place=True)
        else:
            obj = pl.concat(objs, how=how)
        if isinstance(obj, pl.DataFrame) and how == "horizontal" and ignore_index:
            obj = obj.rename(
                {c: str(i) for c, i in zip(obj.columns, range(len(obj.columns)))}
            )
        return obj

    def _df_constructor(
        self,
        data: dict[str | Any] | Sequence[Sequence] | DataFrame | None = None,
        columns: list[str] | None = None,
        index: Sequence[Hashable] | None = None,
        index_cols: str | list[str] | None = None,
        dtypes: dict[str, str] | None = None,
    ) -> pl.DataFrame:
        if dtypes is not None:
            dtypes = {k: self._dtypes_mapping.get(v, v) for k, v in dtypes.items()}
        df = pl.DataFrame(
            data=data, schema=columns, schema_overrides=dtypes, orient="row"
        )
        if index is not None:
            if index_cols is not None:
<<<<<<< HEAD
=======
                if isinstance(index_cols, str):
                    index_cols = [index_cols]
>>>>>>> abb44594
                index_df = pl.DataFrame(index, index_cols)
            else:
                index_df = pl.DataFrame(index)
            if len(df) != len(index_df) and len(df) == 1:
                df = index_df.join(df, how="cross")
            else:
                df = index_df.hstack(df)
        return df

    def _df_contains(
        self,
        df: pl.DataFrame,
        column: str,
        values: Sequence[Any],
    ) -> pl.Series:
        return pl.Series("contains", values).is_in(df[column])

    def _df_div(
        self,
        df: pl.DataFrame,
        other: pl.DataFrame | Sequence[float | int],
        axis: Literal["index"] | Literal["columns"] = "index",
        index_cols: str | list[str] | None = None,
    ) -> pl.DataFrame:
        return self._df_operation(
            df=df,
            other=other,
            operation=lambda x, y: x / y,
            axis=axis,
            index_cols=index_cols,
        )

    def _df_drop_columns(
        self,
        df: pl.DataFrame,
        columns: str | list[str],
    ) -> pl.DataFrame:
        return df.drop(columns)

    def _df_drop_duplicates(
        self,
        df: pl.DataFrame,
        subset: str | list[str] | None = None,
        keep: Literal["first", "last", False] = "first",
    ) -> pl.DataFrame:
        # If subset is None, use all columns
        if subset is None:
            subset = df.columns
        original_col_order = df.columns
        if keep == "first":
            return (
                df.group_by(subset, maintain_order=True)
                .first()
                .select(original_col_order)
            )
        elif keep == "last":
            return (
                df.group_by(subset, maintain_order=True)
                .last()
                .select(original_col_order)
            )
        else:
            return (
                df.with_columns(pl.len().over(subset))
                .filter(pl.col("len") < 2)
                .drop("len")
                .select(original_col_order)
            )

    def _df_ge(
        self,
        df: pl.DataFrame,
        other: pl.DataFrame | Sequence[float | int],
        axis: Literal["index", "columns"] = "index",
        index_cols: str | list[str] | None = None,
    ) -> pl.DataFrame:
        return self._df_operation(
            df=df,
            other=other,
            operation=lambda x, y: x >= y,
            axis=axis,
            index_cols=index_cols,
        )

    def _df_get_bool_mask(
        self,
        df: pl.DataFrame,
        index_cols: str | list[str] | None = None,
        mask: PolarsMask = None,
        negate: bool = False,
    ) -> pl.Series | pl.Expr:
        def bool_mask_from_series(mask: pl.Series) -> pl.Series:
            if (
                isinstance(mask, pl.Series)
                and mask.dtype == pl.Boolean
                and len(mask) == len(df)
            ):
                return mask
            assert isinstance(index_cols, str)
            return df[index_cols].is_in(mask)

        def bool_mask_from_df(mask: pl.DataFrame) -> pl.Series:
<<<<<<< HEAD
            assert index_cols, list[str]
            mask = mask[index_cols].unique()
            mask = mask.with_columns(in_it=True)
            return df.join(mask, on=index_cols, how="left")["in_it"].fill_null(False)
=======
            mask = mask.with_columns(in_it=True)
            return df.join(mask[index_cols + ["in_it"]], on=index_cols, how="left")[
                "in_it"
            ].fill_null(False)
>>>>>>> abb44594

        if isinstance(mask, pl.Expr):
            result = mask
        elif isinstance(mask, pl.Series):
            result = bool_mask_from_series(mask)
        elif isinstance(mask, pl.DataFrame):
            if index_cols in mask.columns:
                result = bool_mask_from_series(mask[index_cols])
            elif all(col in mask.columns for col in index_cols):
                result = bool_mask_from_df(mask[index_cols])
            elif len(mask.columns) == 1 and mask.dtypes[0] == pl.Boolean:
                result = bool_mask_from_series(mask[mask.columns[0]])
            else:
                raise KeyError(
                    f"Mask must have {index_cols} column(s) or a single boolean column."
                )
        elif mask is None or mask == "all":
            result = pl.Series([True] * len(df))
        elif isinstance(mask, Collection):
            result = bool_mask_from_series(pl.Series(mask))
        else:
            result = bool_mask_from_series(pl.Series([mask]))

        if negate:
            result = ~result

        return result

    def _df_get_masked_df(
        self,
        df: pl.DataFrame,
        index_cols: str | list[str] | None = None,
        mask: PolarsMask | None = None,
        columns: list[str] | None = None,
        negate: bool = False,
    ) -> pl.DataFrame:
        b_mask = self._df_get_bool_mask(df, index_cols, mask, negate=negate)
        if columns:
            return df.filter(b_mask)[columns]
        return df.filter(b_mask)

    def _df_groupby_cumcount(
        self, df: pl.DataFrame, by: str | list[str], name="cum_count"
    ) -> pl.Series:
        return df.with_columns(pl.cum_count(by).over(by).alias(name))[name]

    def _df_index(self, df: pl.DataFrame, index_col: str | list[str]) -> pl.Series:
        return df[index_col]

    def _df_iterator(self, df: pl.DataFrame) -> Iterator[dict[str, Any]]:
        return iter(df.iter_rows(named=True))

    def _df_join(
        self,
        left: pl.DataFrame,
        right: pl.DataFrame,
        index_cols: str | list[str] | None = None,
        on: str | list[str] | None = None,
        left_on: str | list[str] | None = None,
        right_on: str | list[str] | None = None,
        how: Literal["left"]
        | Literal["right"]
        | Literal["inner"]
        | Literal["outer"]
        | Literal["cross"] = "left",
        suffix="_right",
    ) -> pl.DataFrame:
        if how == "outer":
            how = "full"
        if how == "right":
            left, right = right, left
            left_on, right_on = right_on, left_on
            how = "left"
        return left.join(
<<<<<<< HEAD
            right,
            on=on,
            left_on=left_on,
            right_on=right_on,
            how=how,
            suffix=suffix,
=======
            right, on=on, left_on=left_on, right_on=right_on, how=how, suffix=suffix
>>>>>>> abb44594
        )

    def _df_lt(
        self,
        df: pl.DataFrame,
        other: pl.DataFrame | Sequence[float | int],
        axis: Literal["index", "columns"] = "index",
        index_cols: str | list[str] | None = None,
    ) -> pl.DataFrame:
        return self._df_operation(
            df=df,
            other=other,
            operation=lambda x, y: x < y,
            axis=axis,
            index_cols=index_cols,
        )

    def _df_mod(
        self,
        df: pl.DataFrame,
        other: pl.DataFrame | Sequence[float | int],
        axis: Literal["index"] | Literal["columns"] = "index",
        index_cols: str | list[str] | None = None,
    ) -> pl.DataFrame:
        return self._df_operation(
            df=df,
            other=other,
            operation=lambda x, y: x % y,
            axis=axis,
            index_cols=index_cols,
        )

    def _df_mul(
        self,
        df: pl.DataFrame,
        other: pl.DataFrame | Sequence[float | int],
        axis: Literal["index", "columns"] = "index",
        index_cols: str | list[str] | None = None,
    ) -> pl.DataFrame:
        return self._df_operation(
            df=df,
            other=other,
            operation=lambda x, y: x * y,
            axis=axis,
            index_cols=index_cols,
        )

    @overload
    def _df_norm(
        self,
        df: pl.DataFrame,
        srs_name: str = "norm",
        include_cols: Literal[False] = False,
    ) -> pl.Series: ...

    @overload
    def _df_norm(
        self,
        df: pl.Series,
        srs_name: str = "norm",
        include_cols: Literal[True] = True,
    ) -> pl.DataFrame: ...

    def _df_norm(
        self,
        df: pl.DataFrame,
        srs_name: str = "norm",
        include_cols: bool = False,
    ) -> pl.Series | pl.DataFrame:
        srs = (
            df.with_columns(pl.col("*").pow(2)).sum_horizontal().sqrt().rename(srs_name)
        )
        if include_cols:
            return df.with_columns(srs)
        return srs

    def _df_operation(
        self,
        df: pl.DataFrame,
        other: pl.DataFrame | Sequence[float | int],
        operation: Callable[[pl.Expr, pl.Expr], pl.Expr],
        axis: Literal["index", "columns"] = "index",
        index_cols: str | list[str] | None = None,
    ) -> pl.DataFrame:
        if isinstance(other, pl.DataFrame):
            if index_cols is not None:
                op_df = df.join(other, how="left", on=index_cols, suffix="_op")
            else:
                assert len(df) == len(
                    other
                ), "DataFrames must have the same length if index_cols is not specified"
                index_cols = []
                other = other.rename(lambda col: col + "_op")
                op_df = pl.concat([df, other], how="horizontal")
            return op_df.with_columns(
                operation(pl.col(col), pl.col(f"{col}_op")).alias(col)
                for col in df.columns
                if col not in index_cols
            ).select(df.columns)
        elif isinstance(
            other, (Sequence, pl.Series)
        ):  # Currently, pl.Series is not a Sequence
            if axis == "index":
                assert len(df) == len(
                    other
                ), "Sequence must have the same length as df if axis is 'index'"
                other_series = pl.Series("operand", other)
                return df.with_columns(
                    operation(pl.col(col), other_series).alias(col)
                    for col in df.columns
                )
            else:
                assert (
                    len(df.columns) == len(other)
                ), "Sequence must have the same length as df.columns if axis is 'columns'"
                return df.with_columns(
                    operation(pl.col(col), pl.lit(other[i])).alias(col)
                    for i, col in enumerate(df.columns)
                )
        else:
            raise ValueError("other must be a DataFrame or a Sequence")

    def _df_or(
        self,
        df: pl.DataFrame,
        other: pl.DataFrame | Sequence[float | int],
        axis: Literal["index"] | Literal["columns"] = "index",
        index_cols: str | list[str] | None = None,
    ) -> pl.DataFrame:
        return self._df_operation(
            df=df,
            other=other,
            operation=lambda x, y: x | y,
            axis=axis,
            index_cols=index_cols,
        )

    def _df_reindex(
        self,
        df: pl.DataFrame,
        other: Sequence[Hashable] | pl.DataFrame,
        index_cols: str | list[str],
    ) -> pl.DataFrame:
        # If other is a DataFrame, extract the index columns
        if isinstance(other, pl.DataFrame):
            other = other.select(index_cols)
        else:
            # If other is a sequence, create a DataFrame with it
<<<<<<< HEAD
            other = pl.DataFrame(index_cols=other)
=======
            other = pl.Series(name=index_cols, values=other).to_frame()
>>>>>>> abb44594

        # Perform a left join to reindex
        result = other.join(df, on=index_cols, how="left")
        return result

    def _df_rename_columns(
        self, df: pl.DataFrame, old_columns: list[str], new_columns: list[str]
    ) -> pl.DataFrame:
        return df.rename(dict(zip(old_columns, new_columns)))

    def _df_reset_index(
        self,
        df: pl.DataFrame,
        index_cols: str | list[str] | None = None,
        drop: bool = False,
    ) -> pl.DataFrame:
        if drop:
            return df.drop(index_cols)
        else:
            return df

    def _df_sample(
        self,
        df: pl.DataFrame,
        n: int | None = None,
        frac: float | None = None,
        with_replacement: bool = False,
        shuffle: bool = False,
        seed: int | None = None,
    ) -> pl.DataFrame:
        return df.sample(
            n=n,
            fraction=frac,
            with_replacement=with_replacement,
            shuffle=shuffle,
            seed=seed,
        )

    def _df_set_index(
        self,
        df: pl.DataFrame,
        index_name: str,
        new_index: Sequence[Hashable] | None = None,
    ) -> pl.DataFrame:
        if new_index is None:
            return df
        return df.with_columns(**{index_name: new_index})

    def _df_with_columns(
        self,
        original_df: pl.DataFrame,
        data: Sequence | pl.DataFrame | Sequence[Sequence] | dict[str | Any] | Any,
        new_columns: str | list[str] | None = None,
    ) -> pl.DataFrame:
        if (
            (isinstance(data, Sequence) and isinstance(data[0], Sequence))
            or isinstance(
                data, pl.DataFrame
            )  # Currently, pl.DataFrame is not a Sequence
            or (
                isinstance(data, dict)
                and isinstance(data[list(data.keys())[0]], Sequence)
            )
        ):
            # This means that data is a Sequence of Sequences (rows)
            data = pl.DataFrame(data, new_columns)
            original_df = original_df.select(pl.exclude(data.columns))
            return original_df.hstack(data)
        if not isinstance(data, dict):
            assert new_columns is not None, "new_columns must be specified"
            if isinstance(new_columns, list):
                data = {col: value for col, value in zip(new_columns, data)}
            else:
                data = {new_columns: data}
            return original_df.with_columns(**data)

    def _srs_constructor(
        self,
        data: Sequence[Any] | None = None,
        name: str | None = None,
        dtype: str | None = None,
        index: Sequence[Any] | None = None,
    ) -> pl.Series:
        if dtype is not None:
            dtype = self._dtypes_mapping[dtype]
        return pl.Series(name=name, values=data, dtype=dtype)

    def _srs_contains(
        self,
        srs: Collection[Any],
        values: Any | Sequence[Any],
    ) -> pl.Series:
        if not isinstance(values, Collection):
            values = [values]
        return pl.Series(values).is_in(srs)

    def _srs_range(
        self,
        name: str,
        start: int,
        end: int,
        step: int = 1,
    ) -> pl.Series:
        return pl.arange(start=start, end=end, step=step, eager=True).rename(name)

    def _srs_to_df(
        self, srs: pl.Series, index: pl.Series | None = None
    ) -> pl.DataFrame:
        df = srs.to_frame()
        if index:
            return df.with_columns({index.name: index})
        return df<|MERGE_RESOLUTION|>--- conflicted
+++ resolved
@@ -61,7 +61,6 @@
         new_df: pl.DataFrame,
         index_cols: str | list[str],
     ) -> pl.DataFrame:
-<<<<<<< HEAD
         original_df = original_df.with_columns(_index=pl.int_range(0, len(original_df)))
         common_cols = set(original_df.columns) & set(new_df.columns)
         merged_df = original_df.join(new_df, on=index_cols, how="full", suffix="_right")
@@ -74,14 +73,6 @@
             .sort("_index")
             .drop("_index")
         )
-=======
-        common_cols = set(original_df.columns) & set(new_df.columns)
-        merged_df = original_df.join(new_df, on=index_cols, how="full", suffix="_right")
-        merged_df = merged_df.with_columns(
-            pl.coalesce(pl.col(col), pl.col(f"{col}_right")).alias(col)
-            for col in common_cols
-        ).select(pl.exclude("^.*_right$"))
->>>>>>> abb44594
         return merged_df
 
     @overload
@@ -145,11 +136,8 @@
         )
         if index is not None:
             if index_cols is not None:
-<<<<<<< HEAD
-=======
                 if isinstance(index_cols, str):
                     index_cols = [index_cols]
->>>>>>> abb44594
                 index_df = pl.DataFrame(index, index_cols)
             else:
                 index_df = pl.DataFrame(index)
@@ -252,17 +240,10 @@
             return df[index_cols].is_in(mask)
 
         def bool_mask_from_df(mask: pl.DataFrame) -> pl.Series:
-<<<<<<< HEAD
             assert index_cols, list[str]
             mask = mask[index_cols].unique()
             mask = mask.with_columns(in_it=True)
             return df.join(mask, on=index_cols, how="left")["in_it"].fill_null(False)
-=======
-            mask = mask.with_columns(in_it=True)
-            return df.join(mask[index_cols + ["in_it"]], on=index_cols, how="left")[
-                "in_it"
-            ].fill_null(False)
->>>>>>> abb44594
 
         if isinstance(mask, pl.Expr):
             result = mask
@@ -337,16 +318,7 @@
             left_on, right_on = right_on, left_on
             how = "left"
         return left.join(
-<<<<<<< HEAD
-            right,
-            on=on,
-            left_on=left_on,
-            right_on=right_on,
-            how=how,
-            suffix=suffix,
-=======
             right, on=on, left_on=left_on, right_on=right_on, how=how, suffix=suffix
->>>>>>> abb44594
         )
 
     def _df_lt(
@@ -495,11 +467,7 @@
             other = other.select(index_cols)
         else:
             # If other is a sequence, create a DataFrame with it
-<<<<<<< HEAD
-            other = pl.DataFrame(index_cols=other)
-=======
             other = pl.Series(name=index_cols, values=other).to_frame()
->>>>>>> abb44594
 
         # Perform a left join to reindex
         result = other.join(df, on=index_cols, how="left")
