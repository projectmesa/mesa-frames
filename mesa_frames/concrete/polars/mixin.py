from collections.abc import Callable, Collection, Hashable, Iterator, Sequence
from typing import Literal

import polars as pl
from typing_extensions import Any, overload

from mesa_frames.abstract.mixin import DataFrameMixin
from mesa_frames.types_ import DataFrame, PolarsMask


class PolarsMixin(DataFrameMixin):
    # TODO: complete with other dtypes
    _dtypes_mapping: dict[str, Any] = {"int64": pl.Int64, "bool": pl.Boolean}

    def _df_add(
        self,
        df: pl.DataFrame,
        other: pl.DataFrame | Sequence[float | int],
        axis: Literal["index"] | Literal["columns"] = "index",
        index_cols: str | list[str] | None = None,
    ) -> pl.DataFrame:
        return self._df_operation(
            df=df,
            other=other,
            operation=lambda x, y: x + y,
            axis=axis,
            index_cols=index_cols,
        )

    def _df_all(
        self,
        df: pl.DataFrame,
        name: str = "all",
        axis: Literal["index", "columns"] = "columns",
    ) -> pl.Series:
        if axis == "index":
            return pl.Series(name, df.select(pl.col("*").all()).row(0))
        return df.with_columns(pl.all_horizontal("*").alias(name))[name]
<<<<<<< HEAD

    def _df_and(
        self,
        df: pl.DataFrame,
        other: pl.DataFrame | Sequence[float | int],
        axis: Literal["index"] | Literal["columns"] = "index",
        index_cols: str | list[str] | None = None,
    ) -> pl.DataFrame:
        return self._df_operation(
            df=df,
            other=other,
            operation=lambda x, y: x & y,
            axis=axis,
            index_cols=index_cols,
        )
=======
>>>>>>> f3240caf

    def _df_column_names(self, df: pl.DataFrame) -> list[str]:
        return df.columns

    def _df_combine_first(
        self,
        original_df: pl.DataFrame,
        new_df: pl.DataFrame,
        index_cols: str | list[str],
    ) -> pl.DataFrame:
        common_cols = set(original_df.columns) & set(new_df.columns)
        merged_df = original_df.join(new_df, on=index_cols, how="full", suffix="_right")
        merged_df = merged_df.with_columns(
            pl.coalesce(pl.col(col), pl.col(f"{col}_right")).alias(col)
            for col in common_cols
        ).select(pl.exclude("^.*_right$"))
        return merged_df

    @overload
    def _df_concat(
        self,
        objs: Collection[pl.DataFrame],
        how: Literal["horizontal"] | Literal["vertical"] = "vertical",
        ignore_index: bool = False,
        index_cols: str | list[str] | None = None,
    ) -> pl.DataFrame: ...

    @overload
    def _df_concat(
        self,
        objs: Collection[pl.Series],
        how: Literal["vertical"] = "vertical",
        ignore_index: bool = False,
        index_cols: str | list[str] | None = None,
    ) -> pl.Series: ...

    @overload
    def _df_concat(
        self,
        objs: Collection[pl.Series],
        how: Literal["horizontal"] = "horizontal",
        ignore_index: bool = False,
        index_cols: str | list[str] | None = None,
    ) -> pl.DataFrame: ...

    def _df_concat(
        self,
        objs: Collection[pl.DataFrame] | Collection[pl.Series],
        how: Literal["horizontal"] | Literal["vertical"] = "vertical",
        ignore_index: bool = False,
        index_cols: str | None = None,
    ) -> pl.Series | pl.DataFrame:
        if isinstance(objs[0], pl.DataFrame) and how == "vertical":
            how = "diagonal_relaxed"
        if isinstance(objs[0], pl.Series) and how == "horizontal":
            obj = pl.DataFrame().hstack(objs, in_place=True)
        else:
            obj = pl.concat(objs, how=how)
        if isinstance(obj, pl.DataFrame) and how == "horizontal" and ignore_index:
            obj = obj.rename(
                {c: str(i) for c, i in zip(obj.columns, range(len(obj.columns)))}
            )
        return obj

    def _df_constructor(
        self,
        data: dict[str | Any] | Sequence[Sequence] | DataFrame | None = None,
        columns: list[str] | None = None,
        index: Sequence[Hashable] | None = None,
        index_cols: str | list[str] | None = None,
        dtypes: dict[str, str] | None = None,
    ) -> pl.DataFrame:
        if dtypes is not None:
            dtypes = {k: self._dtypes_mapping.get(v, v) for k, v in dtypes.items()}
        df = pl.DataFrame(
            data=data, schema=columns, schema_overrides=dtypes, orient="row"
        )
        if index is not None:
            if index_cols is not None:
<<<<<<< HEAD
=======
                if isinstance(index_cols, str):
                    index_cols = [index_cols]
>>>>>>> f3240caf
                index_df = pl.DataFrame(index, index_cols)
            else:
                index_df = pl.DataFrame(index)
            if len(df) != len(index_df) and len(df) == 1:
                df = index_df.join(df, how="cross")
            else:
                df = index_df.hstack(df)
        return df

    def _df_contains(
        self,
        df: pl.DataFrame,
        column: str,
        values: Sequence[Any],
    ) -> pl.Series:
        return pl.Series("contains", values).is_in(df[column])

    def _df_div(
        self,
        df: pl.DataFrame,
        other: pl.DataFrame | Sequence[float | int],
        axis: Literal["index"] | Literal["columns"] = "index",
        index_cols: str | list[str] | None = None,
    ) -> pl.DataFrame:
        return self._df_operation(
            df=df,
            other=other,
            operation=lambda x, y: x / y,
            axis=axis,
            index_cols=index_cols,
        )

    def _df_drop_columns(
        self,
        df: pl.DataFrame,
        columns: str | list[str],
    ) -> pl.DataFrame:
        return df.drop(columns)

    def _df_drop_duplicates(
        self,
        df: pl.DataFrame,
        subset: str | list[str] | None = None,
        keep: Literal["first", "last", False] = "first",
    ) -> pl.DataFrame:
        # If subset is None, use all columns
        if subset is None:
            subset = df.columns
        original_col_order = df.columns
        if keep == "first":
            return (
                df.group_by(subset, maintain_order=True)
                .first()
                .select(original_col_order)
            )
        elif keep == "last":
            return (
                df.group_by(subset, maintain_order=True)
                .last()
                .select(original_col_order)
            )
        else:
            return (
                df.with_columns(pl.len().over(subset))
                .filter(pl.col("len") < 2)
                .drop("len")
                .select(original_col_order)
            )
<<<<<<< HEAD

    def _df_ge(
        self,
        df: pl.DataFrame,
        other: pl.DataFrame | Sequence[float | int],
        axis: Literal["index", "columns"] = "index",
        index_cols: str | list[str] | None = None,
    ) -> pl.DataFrame:
        return self._df_operation(
            df=df,
            other=other,
            operation=lambda x, y: x >= y,
            axis=axis,
            index_cols=index_cols,
        )
=======
>>>>>>> f3240caf

    def _df_get_bool_mask(
        self,
        df: pl.DataFrame,
        index_cols: str | list[str],
        mask: PolarsMask = None,
        negate: bool = False,
    ) -> pl.Series | pl.Expr:
        def bool_mask_from_series(mask: pl.Series) -> pl.Series:
            if (
                isinstance(mask, pl.Series)
                and mask.dtype == pl.Boolean
                and len(mask) == len(df)
            ):
                return mask
            assert isinstance(index_cols, str)
            return df[index_cols].is_in(mask)

        def bool_mask_from_df(mask: pl.DataFrame) -> pl.Series:
            mask = mask.with_columns(in_it=True)
            return df.join(mask[index_cols + ["in_it"]], on=index_cols, how="left")[
                "in_it"
            ].fill_null(False)

        if isinstance(mask, pl.Expr):
            result = mask
        elif isinstance(mask, pl.Series):
            result = bool_mask_from_series(mask)
        elif isinstance(mask, pl.DataFrame):
            if index_cols in mask.columns:
                result = bool_mask_from_series(mask[index_cols])
            elif all(col in mask.columns for col in index_cols):
                result = bool_mask_from_df(mask[index_cols])
            elif len(mask.columns) == 1 and mask.dtypes[0] == pl.Boolean:
                result = bool_mask_from_series(mask[mask.columns[0]])
            else:
                raise KeyError(
                    f"Mask must have {index_cols} column(s) or a single boolean column."
                )
        elif mask is None or mask == "all":
            result = pl.Series([True] * len(df))
        elif isinstance(mask, Collection):
            result = bool_mask_from_series(pl.Series(mask))
        else:
            result = bool_mask_from_series(pl.Series([mask]))

        if negate:
            result = ~result

        return result

    def _df_get_masked_df(
        self,
        df: pl.DataFrame,
        index_cols: str,
        mask: PolarsMask | None = None,
        columns: list[str] | None = None,
        negate: bool = False,
    ) -> pl.DataFrame:
        b_mask = self._df_get_bool_mask(df, index_cols, mask, negate=negate)
        if columns:
            return df.filter(b_mask)[columns]
        return df.filter(b_mask)

    def _df_groupby_cumcount(
        self, df: pl.DataFrame, by: str | list[str], name="cum_count"
    ) -> pl.Series:
        return df.with_columns(pl.cum_count(by).over(by).alias(name))[name]

    def _df_index(self, df: pl.DataFrame, index_col: str | list[str]) -> pl.Series:
        return df[index_col]

    def _df_iterator(self, df: pl.DataFrame) -> Iterator[dict[str, Any]]:
        return iter(df.iter_rows(named=True))

    def _df_join(
        self,
        left: pl.DataFrame,
        right: pl.DataFrame,
        index_cols: str | list[str] | None = None,
        on: str | list[str] | None = None,
        left_on: str | list[str] | None = None,
        right_on: str | list[str] | None = None,
        how: Literal["left"]
        | Literal["right"]
        | Literal["inner"]
        | Literal["outer"]
        | Literal["cross"] = "left",
        suffix="_right",
    ) -> pl.DataFrame:
        if how == "outer":
            how = "full"
        if how == "right":
            left, right = right, left
            left_on, right_on = right_on, left_on
            how = "left"
        return left.join(
            right,
            on=on,
            left_on=left_on,
            right_on=right_on,
            how=how,
            suffix=suffix,
<<<<<<< HEAD
        )

    def _df_lt(
        self,
        df: pl.DataFrame,
        other: pl.DataFrame | Sequence[float | int],
        axis: Literal["index", "columns"] = "index",
        index_cols: str | list[str] | None = None,
    ) -> pl.DataFrame:
        return self._df_operation(
            df=df,
            other=other,
            operation=lambda x, y: x < y,
            axis=axis,
            index_cols=index_cols,
        )

    def _df_mod(
        self,
        df: pl.DataFrame,
        other: pl.DataFrame | Sequence[float | int],
        axis: Literal["index"] | Literal["columns"] = "index",
        index_cols: str | list[str] | None = None,
    ) -> pl.DataFrame:
        return self._df_operation(
            df=df,
            other=other,
            operation=lambda x, y: x % y,
            axis=axis,
            index_cols=index_cols,
=======
>>>>>>> f3240caf
        )

    def _df_mul(
        self,
        df: pl.DataFrame,
        other: pl.DataFrame | Sequence[float | int],
        axis: Literal["index", "columns"] = "index",
        index_cols: str | list[str] | None = None,
    ) -> pl.DataFrame:
        return self._df_operation(
            df=df,
            other=other,
            operation=lambda x, y: x * y,
            axis=axis,
            index_cols=index_cols,
        )

    @overload
    def _df_norm(
        self,
        df: pl.DataFrame,
        srs_name: str = "norm",
        include_cols: Literal[False] = False,
    ) -> pl.Series: ...

    @overload
    def _df_norm(
        self,
        df: pl.Series,
        srs_name: str = "norm",
        include_cols: Literal[True] = True,
    ) -> pl.DataFrame: ...

    def _df_norm(
        self,
        df: pl.DataFrame,
        srs_name: str = "norm",
        include_cols: bool = False,
    ) -> pl.Series | pl.DataFrame:
        srs = (
            df.with_columns(pl.col("*").pow(2)).sum_horizontal().sqrt().rename(srs_name)
        )
        if include_cols:
            return df.with_columns(srs)
        return srs

    def _df_operation(
        self,
        df: pl.DataFrame,
        other: pl.DataFrame | Sequence[float | int],
        operation: Callable[[pl.Expr, pl.Expr], pl.Expr],
        axis: Literal["index", "columns"] = "index",
        index_cols: str | list[str] | None = None,
    ) -> pl.DataFrame:
        if isinstance(other, pl.DataFrame):
            if index_cols is not None:
                op_df = df.join(other, how="left", on=index_cols, suffix="_op")
            else:
                assert len(df) == len(
                    other
                ), "DataFrames must have the same length if index_cols is not specified"
                index_cols = []
                other = other.rename(lambda col: col + "_op")
                op_df = pl.concat([df, other], how="horizontal")
            return op_df.with_columns(
                operation(pl.col(col), pl.col(f"{col}_op")).alias(col)
                for col in df.columns
                if col not in index_cols
            ).select(df.columns)
        elif isinstance(
            other, (Sequence, pl.Series)
        ):  # Currently, pl.Series is not a Sequence
            if axis == "index":
                assert len(df) == len(
                    other
                ), "Sequence must have the same length as df if axis is 'index'"
                other_series = pl.Series("operand", other)
                return df.with_columns(
                    operation(pl.col(col), other_series).alias(col)
                    for col in df.columns
                )
            else:
                assert (
                    len(df.columns) == len(other)
                ), "Sequence must have the same length as df.columns if axis is 'columns'"
                return df.with_columns(
                    operation(pl.col(col), pl.lit(other[i])).alias(col)
                    for i, col in enumerate(df.columns)
                )
        else:
            raise ValueError("other must be a DataFrame or a Sequence")

<<<<<<< HEAD
    def _df_or(
        self,
        df: pl.DataFrame,
        other: pl.DataFrame | Sequence[float | int],
        axis: Literal["index"] | Literal["columns"] = "index",
        index_cols: str | list[str] | None = None,
    ) -> pl.DataFrame:
        return self._df_operation(
            df=df,
            other=other,
            operation=lambda x, y: x | y,
            axis=axis,
            index_cols=index_cols,
        )

    def _df_reindex(
        self,
        df: pl.DataFrame,
        other: Sequence[Hashable] | pl.DataFrame,
        index_cols: str | list[str],
    ) -> pl.DataFrame:
        # If other is a DataFrame, extract the index columns
        if isinstance(other, pl.DataFrame):
            other = other.select(index_cols)
        else:
            # If other is a sequence, create a DataFrame with it
            other = pl.Series(name=index_cols, values=other).to_frame()

        # Perform a left join to reindex
        result = other.join(df, on=index_cols, how="left")
        return result

=======
>>>>>>> f3240caf
    def _df_rename_columns(
        self, df: pl.DataFrame, old_columns: list[str], new_columns: list[str]
    ) -> pl.DataFrame:
        return df.rename(dict(zip(old_columns, new_columns)))

    def _df_reset_index(
        self,
        df: pl.DataFrame,
        index_cols: str | list[str] | None = None,
        drop: bool = False,
    ) -> pl.DataFrame:
        if drop:
            return df.drop(index_cols)
        else:
            return df

    def _df_sample(
        self,
        df: pl.DataFrame,
        n: int | None = None,
        frac: float | None = None,
        with_replacement: bool = False,
        shuffle: bool = False,
        seed: int | None = None,
    ) -> pl.DataFrame:
        return df.sample(
            n=n,
            fraction=frac,
            with_replacement=with_replacement,
            shuffle=shuffle,
            seed=seed,
        )

    def _df_set_index(
        self,
        df: pl.DataFrame,
        index_name: str,
        new_index: Sequence[Hashable] | None = None,
    ) -> pl.DataFrame:
        if new_index is None:
            return df
        return df.with_columns(**{index_name: new_index})

    def _df_with_columns(
        self,
        original_df: pl.DataFrame,
        data: Sequence | pl.DataFrame | Sequence[Sequence] | dict[str | Any] | Any,
        new_columns: str | list[str] | None = None,
    ) -> pl.DataFrame:
        if (
            (isinstance(data, Sequence) and isinstance(data[0], Sequence))
            or isinstance(
                data, pl.DataFrame
            )  # Currently, pl.DataFrame is not a Sequence
            or (
                isinstance(data, dict)
                and isinstance(data[list(data.keys())[0]], Sequence)
            )
        ):
            # This means that data is a Sequence of Sequences (rows)
            data = pl.DataFrame(data, new_columns)
            original_df = original_df.select(pl.exclude(data.columns))
            return original_df.hstack(data)
        if not isinstance(data, dict):
            assert new_columns is not None, "new_columns must be specified"
            if isinstance(new_columns, list):
                data = {col: value for col, value in zip(new_columns, data)}
            else:
                data = {new_columns: data}
            return original_df.with_columns(**data)

    def _srs_constructor(
        self,
        data: Sequence[Any] | None = None,
        name: str | None = None,
        dtype: str | None = None,
        index: Sequence[Any] | None = None,
    ) -> pl.Series:
        if dtype is not None:
            dtype = self._dtypes_mapping[dtype]
        return pl.Series(name=name, values=data, dtype=dtype)

    def _srs_contains(
        self,
        srs: Collection[Any],
        values: Any | Sequence[Any],
    ) -> pl.Series:
        if not isinstance(values, Collection):
            values = [values]
        return pl.Series(values).is_in(srs)

    def _srs_range(
        self,
        name: str,
        start: int,
        end: int,
        step: int = 1,
    ) -> pl.Series:
        return pl.arange(start=start, end=end, step=step, eager=True).rename(name)

    def _srs_to_df(
        self, srs: pl.Series, index: pl.Series | None = None
    ) -> pl.DataFrame:
        df = srs.to_frame()
        if index:
            return df.with_columns({index.name: index})
        return df<|MERGE_RESOLUTION|>--- conflicted
+++ resolved
@@ -36,7 +36,6 @@
         if axis == "index":
             return pl.Series(name, df.select(pl.col("*").all()).row(0))
         return df.with_columns(pl.all_horizontal("*").alias(name))[name]
-<<<<<<< HEAD
 
     def _df_and(
         self,
@@ -52,8 +51,6 @@
             axis=axis,
             index_cols=index_cols,
         )
-=======
->>>>>>> f3240caf
 
     def _df_column_names(self, df: pl.DataFrame) -> list[str]:
         return df.columns
@@ -133,11 +130,8 @@
         )
         if index is not None:
             if index_cols is not None:
-<<<<<<< HEAD
-=======
                 if isinstance(index_cols, str):
                     index_cols = [index_cols]
->>>>>>> f3240caf
                 index_df = pl.DataFrame(index, index_cols)
             else:
                 index_df = pl.DataFrame(index)
@@ -206,7 +200,6 @@
                 .drop("len")
                 .select(original_col_order)
             )
-<<<<<<< HEAD
 
     def _df_ge(
         self,
@@ -222,8 +215,7 @@
             axis=axis,
             index_cols=index_cols,
         )
-=======
->>>>>>> f3240caf
+
 
     def _df_get_bool_mask(
         self,
@@ -327,8 +319,6 @@
             right_on=right_on,
             how=how,
             suffix=suffix,
-<<<<<<< HEAD
-        )
 
     def _df_lt(
         self,
@@ -358,8 +348,7 @@
             operation=lambda x, y: x % y,
             axis=axis,
             index_cols=index_cols,
-=======
->>>>>>> f3240caf
+
         )
 
     def _df_mul(
@@ -452,7 +441,6 @@
         else:
             raise ValueError("other must be a DataFrame or a Sequence")
 
-<<<<<<< HEAD
     def _df_or(
         self,
         df: pl.DataFrame,
@@ -485,8 +473,6 @@
         result = other.join(df, on=index_cols, how="left")
         return result
 
-=======
->>>>>>> f3240caf
     def _df_rename_columns(
         self, df: pl.DataFrame, old_columns: list[str], new_columns: list[str]
     ) -> pl.DataFrame:
